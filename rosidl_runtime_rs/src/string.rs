<<<<<<< HEAD
use std::borrow::Borrow;
use std::cmp::Ordering;
use std::ffi::CStr;
use std::fmt::{self, Debug, Display};
use std::hash::{Hash, Hasher};
use std::ops::{Deref, DerefMut};
=======
use std::{
    cmp::Ordering,
    ffi::CStr,
    fmt::{self, Debug, Display},
    hash::{Hash, Hasher},
    ops::{Deref, DerefMut},
};
>>>>>>> 2e746d6e

#[cfg(feature = "serde")]
mod serde;

use crate::{sequence::Sequence, traits::SequenceAlloc};

/// A zero-terminated UTF-8 string.
///
/// The layout of this type is the same as `rosidl_runtime_c__String`. See the
/// [`Message`](crate::Message) trait for background information on this topic.
///
///
/// # Example
///
/// ```
/// # use rosidl_runtime_rs::String;
/// let mut s = String::from("Grüß Gott!");
/// // Conversion back to a std::string::String is done with the ToString trait from the standard
/// // library.
/// assert_eq!(&s.to_string(), "Grüß Gott!");
/// ```
#[repr(C)]
pub struct String {
    /// Dynamic memory in this type is allocated and deallocated by C, but this is a detail that is managed by
    /// the relevant functions and trait impls.
    data: *mut std::os::raw::c_char,
    size: usize,
    capacity: usize,
}

/// A zero-terminated UTF-16 string.
///
/// The layout of this type is the same as `rosidl_runtime_c__U16String`. See the
/// [`Message`](crate::Message) trait for background information on this topic.
///
/// # Example
///
/// ```
/// # use rosidl_runtime_rs::WString;
/// let mut s = WString::from("Grüß Gott!");
/// // Conversion back to a std::string::String is done with the ToString trait from the standard
/// // library.
/// assert_eq!(&s.to_string(), "Grüß Gott!");
/// ```
#[repr(C)]
pub struct WString {
    data: *mut u16,
    size: usize,
    capacity: usize,
}

/// A zero-terminated UTF-8 string with a length limit.
///
/// The same as [`String`], but it cannot be constructed from a string that is too large.
/// The length is measured as the number of bytes.
///
/// # Example
///
/// ```
/// # use rosidl_runtime_rs::BoundedString;
/// let mut maybe_str = BoundedString::<3>::try_from("noo!");
/// assert!(maybe_str.is_err());
/// maybe_str = BoundedString::<3>::try_from("ok!");
/// assert!(maybe_str.is_ok());
/// let bounded_str = maybe_str.unwrap();
/// assert_eq!(&bounded_str.to_string(), "ok!");
/// ```
#[derive(Clone, Default, Hash, PartialEq, Eq, PartialOrd, Ord)]
#[repr(transparent)]
pub struct BoundedString<const N: usize> {
    inner: String,
}

/// A zero-terminated UTF-16 string with a length limit.
///
/// The same as [`WString`], but it cannot be constructed from a string that is too large.
/// The length is measured as the number of 16-bit words.
///
/// # Example
///
/// ```
/// # use rosidl_runtime_rs::BoundedWString;
/// let mut maybe_wstr = BoundedWString::<3>::try_from("noo!");
/// assert!(maybe_wstr.is_err());
/// maybe_wstr = BoundedWString::<3>::try_from("ok!");
/// assert!(maybe_wstr.is_ok());
/// let bounded_wstr = maybe_wstr.unwrap();
/// assert_eq!(&bounded_wstr.to_string(), "ok!");
/// ```
#[derive(Clone, Default, Hash, PartialEq, Eq, PartialOrd, Ord)]
#[repr(transparent)]
pub struct BoundedWString<const N: usize> {
    inner: WString,
}

/// Error type for [`BoundedString::try_from()`] and [`BoundedWString::try_from()`].
#[derive(Debug)]
pub struct StringExceedsBoundsError {
    /// The actual length the string would have after the operation.
    pub len: usize,
    /// The upper bound on the string length.
    pub upper_bound: usize,
}

// ========================= impls for String and WString =========================

// There is a lot of redundancy between String and WString, which this macro aims to reduce.
macro_rules! string_impl {
    ($string:ty, $char_type:ty, $unsigned_char_type:ty, $string_conversion_func:ident, $init:ident, $fini:ident, $assignn:ident, $sequence_init:ident, $sequence_fini:ident, $sequence_copy:ident) => {
        #[link(name = "rosidl_runtime_c")]
        extern "C" {
            fn $init(s: *mut $string) -> bool;
            fn $fini(s: *mut $string);
            fn $assignn(s: *mut $string, value: *const $char_type, n: usize) -> bool;
            fn $sequence_init(seq: *mut Sequence<$string>, size: usize) -> bool;
            fn $sequence_fini(seq: *mut Sequence<$string>);
            fn $sequence_copy(
                in_seq: *const Sequence<$string>,
                out_seq: *mut Sequence<$string>,
            ) -> bool;
        }

        impl Clone for $string {
            fn clone(&self) -> Self {
                let mut msg = Self::default();
                // SAFETY: This is doing the same thing as rosidl_runtime_c__String__copy.
                if !unsafe { $assignn(&mut msg as *mut _, self.data as *const _, self.size) } {
                    panic!("$assignn failed");
                }
                msg
            }
        }

        impl Debug for $string {
            fn fmt(&self, f: &mut fmt::Formatter<'_>) -> Result<(), fmt::Error> {
                Debug::fmt(&self.to_string(), f)
            }
        }

        impl Default for $string {
            fn default() -> Self {
                let mut msg = Self {
                    data: std::ptr::null_mut(),
                    size: 0,
                    capacity: 0,
                };
                // SAFETY: Passing in a zeroed string is safe.
                if !unsafe { $init(&mut msg as *mut _) } {
                    panic!("$init failed");
                }
                msg
            }
        }

        // It's not guaranteed that there are no interior null bytes, hence no Deref to CStr.
        // This does not include the null byte at the end!
        impl Deref for $string {
            type Target = [$char_type];
            fn deref(&self) -> &Self::Target {
                // SAFETY: self.data points to self.size consecutive, initialized elements and
                // isn't modified externally.
                unsafe { std::slice::from_raw_parts(self.data, self.size) }
            }
        }

        impl DerefMut for $string {
            fn deref_mut(&mut self) -> &mut Self::Target {
                // SAFETY: self.data points to self.size consecutive, initialized elements and
                // isn't modified externally.
                unsafe { std::slice::from_raw_parts_mut(self.data, self.size) }
            }
        }

        impl Display for $string {
            fn fmt(&self, f: &mut fmt::Formatter<'_>) -> Result<(), fmt::Error> {
                // SAFETY: Same as deref, but with an additional cast to the unsigned type.
                // See also https://users.rust-lang.org/t/how-to-convert-i8-to-u8/16308/11
                let u8_slice = unsafe {
                    std::slice::from_raw_parts(self.data as *mut $unsigned_char_type, self.size)
                };
                let converted = std::string::String::$string_conversion_func(u8_slice);
                Display::fmt(&converted, f)
            }
        }

        impl Drop for $string {
            fn drop(&mut self) {
                // SAFETY: There are no special preconditions to the fini function.
                unsafe {
                    $fini(self as *mut _);
                }
            }
        }

        impl Eq for $string {}

        impl Extend<char> for $string {
            fn extend<I: IntoIterator<Item = char>>(&mut self, iter: I) {
                let mut s = self.to_string();
                s.extend(iter);
                *self = Self::from(s.as_str());
            }
        }

        impl<'a> Extend<&'a char> for $string {
            fn extend<I: IntoIterator<Item = &'a char>>(&mut self, iter: I) {
                self.extend(iter.into_iter().cloned());
            }
        }

        impl FromIterator<char> for $string {
            fn from_iter<I: IntoIterator<Item = char>>(iter: I) -> Self {
                let mut buf = <$string>::default();
                buf.extend(iter);
                buf
            }
        }

        impl<'a> FromIterator<&'a char> for $string {
            fn from_iter<I: IntoIterator<Item = &'a char>>(iter: I) -> Self {
                let mut buf = <$string>::default();
                buf.extend(iter);
                buf
            }
        }

        impl Hash for $string {
            fn hash<H: Hasher>(&self, state: &mut H) {
                self.deref().hash(state)
            }
        }

        impl Ord for $string {
            fn cmp(&self, other: &Self) -> Ordering {
                self.deref().cmp(other.deref())
            }
        }

        impl PartialEq for $string {
            fn eq(&self, other: &Self) -> bool {
                self.deref().eq(other.deref())
            }
        }

        impl PartialOrd for $string {
            fn partial_cmp(&self, other: &Self) -> Option<Ordering> {
                Some(self.cmp(other))
            }
        }

        // SAFETY: A string is a simple data structure, and therefore not thread-specific.
        unsafe impl Send for $string {}
        // SAFETY: A string does not have interior mutability, so it can be shared.
        unsafe impl Sync for $string {}

        impl SequenceAlloc for $string {
            fn sequence_init(seq: &mut Sequence<Self>, size: usize) -> bool {
                // SAFETY: There are no special preconditions to the sequence_init function.
                unsafe { $sequence_init(seq as *mut _, size) }
            }
            fn sequence_fini(seq: &mut Sequence<Self>) {
                // SAFETY: There are no special preconditions to the sequence_fini function.
                unsafe { $sequence_fini(seq as *mut _) }
            }
            fn sequence_copy(in_seq: &Sequence<Self>, out_seq: &mut Sequence<Self>) -> bool {
                // SAFETY: There are no special preconditions to the sequence_copy function.
                unsafe { $sequence_copy(in_seq as *const _, out_seq as *mut _) }
            }
        }
    };
}

string_impl!(
    String,
    std::os::raw::c_char,
    u8,
    from_utf8_lossy,
    rosidl_runtime_c__String__init,
    rosidl_runtime_c__String__fini,
    rosidl_runtime_c__String__assignn,
    rosidl_runtime_c__String__Sequence__init,
    rosidl_runtime_c__String__Sequence__fini,
    rosidl_runtime_c__String__Sequence__copy
);
string_impl!(
    WString,
    u16,
    u16,
    from_utf16_lossy,
    rosidl_runtime_c__U16String__init,
    rosidl_runtime_c__U16String__fini,
    rosidl_runtime_c__U16String__assignn,
    rosidl_runtime_c__U16String__Sequence__init,
    rosidl_runtime_c__U16String__Sequence__fini,
    rosidl_runtime_c__U16String__Sequence__copy
);

impl<T> From<T> for String
where
    T: Borrow<str>,
{
    fn from(s: T) -> Self {
        let mut msg = Self {
            data: std::ptr::null_mut(),
            size: 0,
            capacity: 0,
        };
        let s = s.borrow();
        // SAFETY: It's okay to pass a non-zero-terminated string here since assignn uses the
        // specified length and will append the 0 byte to the dest string itself.
        if !unsafe {
            rosidl_runtime_c__String__assignn(&mut msg as *mut _, s.as_ptr() as *const _, s.len())
        } {
            panic!("rosidl_runtime_c__String__assignn failed");
        }
        msg
    }
}

impl String {
    /// Creates a CStr from this String.
    ///
    /// This scales with the length of the string but does not create copy of the string.
    /// See also [`CStr::from_ptr()`].
    pub fn to_cstr(&self) -> &CStr {
        // SAFETY: self.data is a valid pointer and won't change.
        // Also, the lifetime of the CStr is the same as self, which is correct.
        unsafe { CStr::from_ptr(self.data as *const _) }
    }
}

impl From<&str> for WString {
    fn from(s: &str) -> Self {
        let mut msg = Self {
            data: std::ptr::null_mut(),
            size: 0,
            capacity: 0,
        };
        let buf: Vec<u16> = s.encode_utf16().collect();
        // SAFETY: It's okay to pass a non-zero-terminated string here since assignn uses the
        // specified length and will append the 0 to the dest string itself.
        if !unsafe {
            rosidl_runtime_c__U16String__assignn(
                &mut msg as *mut _,
                buf.as_ptr() as *const _,
                buf.len(),
            )
        } {
            panic!("rosidl_runtime_c__U16String__assignn failed");
        }
        msg
    }
}

// ========================= impl for BoundedString =========================

impl<const N: usize> Debug for BoundedString<N> {
    fn fmt(&self, f: &mut fmt::Formatter<'_>) -> Result<(), fmt::Error> {
        Debug::fmt(&self.inner, f)
    }
}

impl<const N: usize> Deref for BoundedString<N> {
    type Target = [std::os::raw::c_char];
    fn deref(&self) -> &Self::Target {
        self.inner.deref()
    }
}

impl<const N: usize> DerefMut for BoundedString<N> {
    fn deref_mut(&mut self) -> &mut Self::Target {
        self.inner.deref_mut()
    }
}

impl<const N: usize> Display for BoundedString<N> {
    fn fmt(&self, f: &mut fmt::Formatter<'_>) -> Result<(), fmt::Error> {
        Display::fmt(&self.inner, f)
    }
}

impl<const N: usize> SequenceAlloc for BoundedString<N> {
    fn sequence_init(seq: &mut Sequence<Self>, size: usize) -> bool {
        // SAFETY: There are no special preconditions to the rosidl_runtime_c__String__Sequence__init function.
        unsafe {
            rosidl_runtime_c__String__Sequence__init(seq as *mut Sequence<Self> as *mut _, size)
        }
    }
    fn sequence_fini(seq: &mut Sequence<Self>) {
        // SAFETY: There are no special preconditions to the rosidl_runtime_c__String__Sequence__fini function.
        unsafe { rosidl_runtime_c__String__Sequence__fini(seq as *mut Sequence<Self> as *mut _) }
    }
    fn sequence_copy(in_seq: &Sequence<Self>, out_seq: &mut Sequence<Self>) -> bool {
        // SAFETY: Transmute of a transparent type to the inner type is fine
        unsafe {
            <String as SequenceAlloc>::sequence_copy(
                std::mem::transmute::<&Sequence<Self>, &Sequence<String>>(in_seq),
                std::mem::transmute::<&mut Sequence<Self>, &mut Sequence<String>>(out_seq),
            )
        }
    }
}

impl<const N: usize> TryFrom<&str> for BoundedString<N> {
    type Error = StringExceedsBoundsError;
    fn try_from(s: &str) -> Result<Self, Self::Error> {
        let length = s.len();
        if length <= N {
            Ok(Self {
                inner: String::from(s),
            })
        } else {
            Err(StringExceedsBoundsError {
                len: length,
                upper_bound: N,
            })
        }
    }
}

// ========================= impl for BoundedWString =========================

impl<const N: usize> Debug for BoundedWString<N> {
    fn fmt(&self, f: &mut fmt::Formatter<'_>) -> Result<(), fmt::Error> {
        Debug::fmt(&self.inner, f)
    }
}

impl<const N: usize> Deref for BoundedWString<N> {
    type Target = [u16];
    fn deref(&self) -> &Self::Target {
        self.inner.deref()
    }
}

impl<const N: usize> DerefMut for BoundedWString<N> {
    fn deref_mut(&mut self) -> &mut Self::Target {
        self.inner.deref_mut()
    }
}

impl<const N: usize> Display for BoundedWString<N> {
    fn fmt(&self, f: &mut fmt::Formatter<'_>) -> Result<(), fmt::Error> {
        Display::fmt(&self.inner, f)
    }
}

impl<const N: usize> SequenceAlloc for BoundedWString<N> {
    fn sequence_init(seq: &mut Sequence<Self>, size: usize) -> bool {
        // SAFETY: There are no special preconditions to the rosidl_runtime_c__U16String__Sequence__init function.
        unsafe {
            rosidl_runtime_c__U16String__Sequence__init(seq as *mut Sequence<Self> as *mut _, size)
        }
    }
    fn sequence_fini(seq: &mut Sequence<Self>) {
        // SAFETY: There are no special preconditions to the rosidl_runtime_c__U16String__Sequence__fini function.
        unsafe { rosidl_runtime_c__U16String__Sequence__fini(seq as *mut Sequence<Self> as *mut _) }
    }
    fn sequence_copy(in_seq: &Sequence<Self>, out_seq: &mut Sequence<Self>) -> bool {
        // SAFETY: Transmute of a transparent type to the inner type is fine
        unsafe {
            <WString as SequenceAlloc>::sequence_copy(
                std::mem::transmute::<&Sequence<Self>, &Sequence<WString>>(in_seq),
                std::mem::transmute::<&mut Sequence<Self>, &mut Sequence<WString>>(out_seq),
            )
        }
    }
}

impl<const N: usize> TryFrom<&str> for BoundedWString<N> {
    type Error = StringExceedsBoundsError;
    fn try_from(s: &str) -> Result<Self, Self::Error> {
        let inner = WString::from(s);
        if inner.size <= N {
            Ok(Self { inner })
        } else {
            Err(StringExceedsBoundsError {
                len: inner.size,
                upper_bound: N,
            })
        }
    }
}

// ========================= impl for StringExceedsBoundsError =========================

impl Display for StringExceedsBoundsError {
    fn fmt(&self, f: &mut fmt::Formatter<'_>) -> Result<(), fmt::Error> {
        write!(
            f,
            "BoundedString with upper bound {} initialized with len {}",
            self.upper_bound, self.len
        )
    }
}

impl std::error::Error for StringExceedsBoundsError {}

#[cfg(test)]
mod tests {
    use quickcheck::{Arbitrary, Gen};

    use super::*;

    impl Arbitrary for String {
        fn arbitrary(g: &mut Gen) -> Self {
            std::string::String::arbitrary(g).as_str().into()
        }
    }

    impl Arbitrary for WString {
        fn arbitrary(g: &mut Gen) -> Self {
            std::string::String::arbitrary(g).as_str().into()
        }
    }

    impl Arbitrary for BoundedString<256> {
        fn arbitrary(g: &mut Gen) -> Self {
            let len = u8::arbitrary(g);
            let s: std::string::String = (0..len).map(|_| char::arbitrary(g)).collect();
            s.as_str().try_into().unwrap()
        }
    }

    impl Arbitrary for BoundedWString<256> {
        fn arbitrary(g: &mut Gen) -> Self {
            let len = u8::arbitrary(g);
            let s: std::string::String = (0..len).map(|_| char::arbitrary(g)).collect();
            s.as_str().try_into().unwrap()
        }
    }

    #[test]
    fn string_from_char_iterator() {
        // Base char case
        let expected = String::from("abc");
        let actual = "abc".chars().collect::<String>();

        assert_eq!(expected, actual);

        // Empty case
        let expected = String::from("");
        let actual = "".chars().collect::<String>();

        assert_eq!(expected, actual);

        // Non-ascii char case
        let expected = String::from("Grüß Gott! 𝕊");
        let actual = "Grüß Gott! 𝕊".chars().collect::<String>();

        assert_eq!(expected, actual);
    }

    #[test]
    fn extend_string_with_char_iterator() {
        let expected = WString::from("abcdef");
        let mut actual = WString::from("abc");
        actual.extend("def".chars());

        assert_eq!(expected, actual);
    }

    #[test]
    fn wstring_from_char_iterator() {
        // Base char case
        let expected = WString::from("abc");
        let actual = "abc".chars().collect::<WString>();

        assert_eq!(expected, actual);

        // Empty case
        let expected = WString::from("");
        let actual = "".chars().collect::<WString>();

        assert_eq!(expected, actual);

        // Non-ascii char case
        let expected = WString::from("Grüß Gott! 𝕊");
        let actual = "Grüß Gott! 𝕊".chars().collect::<WString>();

        assert_eq!(expected, actual);
    }

    #[test]
    fn extend_wstring_with_char_iterator() {
        let expected = WString::from("abcdef");
        let mut actual = WString::from("abc");
        actual.extend("def".chars());

        assert_eq!(expected, actual);
    }
}<|MERGE_RESOLUTION|>--- conflicted
+++ resolved
@@ -1,19 +1,11 @@
-<<<<<<< HEAD
-use std::borrow::Borrow;
-use std::cmp::Ordering;
-use std::ffi::CStr;
-use std::fmt::{self, Debug, Display};
-use std::hash::{Hash, Hasher};
-use std::ops::{Deref, DerefMut};
-=======
 use std::{
+    borrow::Borrow,
     cmp::Ordering,
     ffi::CStr,
     fmt::{self, Debug, Display},
     hash::{Hash, Hasher},
     ops::{Deref, DerefMut},
 };
->>>>>>> 2e746d6e
 
 #[cfg(feature = "serde")]
 mod serde;
