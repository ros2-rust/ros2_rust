use rclrs::*;
use std::{
    sync::{Arc, Mutex},
    thread,
    time::Duration,
};
use std_msgs::msg::String as StringMsg;

pub struct SimpleSubscriptionNode {
<<<<<<< HEAD
    node: Node,
    _subscriber: Subscription<StringMsg>,
=======
    _subscriber: Arc<Subscription<StringMsg>>,
>>>>>>> becc938e
    data: Arc<Mutex<Option<StringMsg>>>,
}

impl SimpleSubscriptionNode {
    fn new(executor: &Executor) -> Result<Self, RclrsError> {
        let node = executor.create_node("simple_subscription").unwrap();
        let data: Arc<Mutex<Option<StringMsg>>> = Arc::new(Mutex::new(None));
        let data_mut: Arc<Mutex<Option<StringMsg>>> = Arc::clone(&data);
        let _subscriber = node
            .create_subscription::<StringMsg, _>("publish_hello", move |msg: StringMsg| {
                *data_mut.lock().unwrap() = Some(msg);
            })
            .unwrap();
        Ok(Self { _subscriber, data })
    }
    fn data_callback(&self) -> Result<(), RclrsError> {
        if let Some(data) = self.data.lock().unwrap().as_ref() {
            println!("{}", data.data);
        } else {
            println!("No message available yet.");
        }
        Ok(())
    }
}
fn main() -> Result<(), RclrsError> {
    let mut executor = Context::default_from_env().unwrap().create_basic_executor();
    let subscription = Arc::new(SimpleSubscriptionNode::new(&executor).unwrap());
    let subscription_other_thread = Arc::clone(&subscription);
    thread::spawn(move || loop {
        thread::sleep(Duration::from_millis(1000));
        subscription_other_thread.data_callback().unwrap()
    });
    executor.spin(SpinOptions::default()).first_error()
}<|MERGE_RESOLUTION|>--- conflicted
+++ resolved
@@ -7,12 +7,7 @@
 use std_msgs::msg::String as StringMsg;
 
 pub struct SimpleSubscriptionNode {
-<<<<<<< HEAD
-    node: Node,
     _subscriber: Subscription<StringMsg>,
-=======
-    _subscriber: Arc<Subscription<StringMsg>>,
->>>>>>> becc938e
     data: Arc<Mutex<Option<StringMsg>>>,
 }
 
@@ -39,11 +34,10 @@
 }
 fn main() -> Result<(), RclrsError> {
     let mut executor = Context::default_from_env().unwrap().create_basic_executor();
-    let subscription = Arc::new(SimpleSubscriptionNode::new(&executor).unwrap());
-    let subscription_other_thread = Arc::clone(&subscription);
+    let subscription = SimpleSubscriptionNode::new(&executor).unwrap();
     thread::spawn(move || loop {
         thread::sleep(Duration::from_millis(1000));
-        subscription_other_thread.data_callback().unwrap()
+        subscription.data_callback().unwrap()
     });
     executor.spin(SpinOptions::default()).first_error()
 }