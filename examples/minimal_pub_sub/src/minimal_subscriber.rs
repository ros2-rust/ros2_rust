use anyhow::{Error, Result};
use rclrs::*;

fn main() -> Result<(), Error> {
    let context = Context::default_from_env()?;
    let mut executor = context.create_basic_executor();

    let node = executor.create_node("minimal_subscriber")?;

    let mut num_messages: usize = 0;

    let _subscription = node.create_subscription::<std_msgs::msg::String, _>(
        "topic",
<<<<<<< HEAD
=======
        QOS_PROFILE_DEFAULT,
>>>>>>> c463201b
        move |msg: std_msgs::msg::String| {
            num_messages += 1;
            println!("I heard: '{}'", msg.data);
            println!("(Got {} messages so far)", num_messages);
        },
    )?;

    executor
        .spin(SpinOptions::default())
        .first_error()
        .map_err(|err| err.into())
}<|MERGE_RESOLUTION|>--- conflicted
+++ resolved
@@ -11,10 +11,6 @@
 
     let _subscription = node.create_subscription::<std_msgs::msg::String, _>(
         "topic",
-<<<<<<< HEAD
-=======
-        QOS_PROFILE_DEFAULT,
->>>>>>> c463201b
         move |msg: std_msgs::msg::String| {
             num_messages += 1;
             println!("I heard: '{}'", msg.data);
