use rclrs::*;
use std::sync::{
    atomic::{AtomicU32, Ordering},
    Arc, Mutex,
};

use anyhow::{Error, Result};

struct MinimalSubscriber {
    num_messages: AtomicU32,
    node: Arc<Node>,
    subscription: Mutex<Option<Arc<Subscription<std_msgs::msg::String>>>>,
}

impl MinimalSubscriber {
    pub fn new(executor: &Executor, name: &str, topic: &str) -> Result<Arc<Self>, RclrsError> {
        let node = executor.create_node(name)?;
        let minimal_subscriber = Arc::new(MinimalSubscriber {
            num_messages: 0.into(),
            node,
            subscription: None.into(),
        });

        let minimal_subscriber_aux = Arc::clone(&minimal_subscriber);
        let subscription = minimal_subscriber
            .node
            .create_subscription::<std_msgs::msg::String, _>(
                topic,
<<<<<<< HEAD
=======
                QOS_PROFILE_DEFAULT,
>>>>>>> c463201b
                move |msg: std_msgs::msg::String| {
                    minimal_subscriber_aux.callback(msg);
                },
            )?;
        *minimal_subscriber.subscription.lock().unwrap() = Some(subscription);
        Ok(minimal_subscriber)
    }

    fn callback(&self, msg: std_msgs::msg::String) {
        self.num_messages.fetch_add(1, Ordering::SeqCst);
        println!("[{}] I heard: '{}'", self.node.name(), msg.data);
        println!(
            "[{}] (Got {} messages so far)",
            self.node.name(),
            self.num_messages.load(Ordering::SeqCst)
        );
    }
}

fn main() -> Result<(), Error> {
    let mut executor = Context::default_from_env()?.create_basic_executor();
    let publisher_node = executor.create_node("minimal_publisher")?;

    let _subscriber_node_one =
        MinimalSubscriber::new(&executor, "minimal_subscriber_one", "topic")?;
    let _subscriber_node_two =
        MinimalSubscriber::new(&executor, "minimal_subscriber_two", "topic")?;

<<<<<<< HEAD
    let publisher = publisher_node.create_publisher::<std_msgs::msg::String>("topic")?;
=======
    let publisher =
        publisher_node.create_publisher::<std_msgs::msg::String>("topic", QOS_PROFILE_DEFAULT)?;
>>>>>>> c463201b

    std::thread::spawn(move || -> Result<(), RclrsError> {
        let mut message = std_msgs::msg::String::default();
        let mut publish_count: u32 = 1;
        loop {
            message.data = format!("Hello, world! {}", publish_count);
            println!("Publishing: [{}]", message.data);
            publisher.publish(&message)?;
            publish_count += 1;
            std::thread::sleep(std::time::Duration::from_millis(500));
        }
    });

    executor
        .spin(SpinOptions::default())
        .first_error()
        .map_err(|err| err.into())
}<|MERGE_RESOLUTION|>--- conflicted
+++ resolved
@@ -26,10 +26,6 @@
             .node
             .create_subscription::<std_msgs::msg::String, _>(
                 topic,
-<<<<<<< HEAD
-=======
-                QOS_PROFILE_DEFAULT,
->>>>>>> c463201b
                 move |msg: std_msgs::msg::String| {
                     minimal_subscriber_aux.callback(msg);
                 },
@@ -58,12 +54,7 @@
     let _subscriber_node_two =
         MinimalSubscriber::new(&executor, "minimal_subscriber_two", "topic")?;
 
-<<<<<<< HEAD
     let publisher = publisher_node.create_publisher::<std_msgs::msg::String>("topic")?;
-=======
-    let publisher =
-        publisher_node.create_publisher::<std_msgs::msg::String>("topic", QOS_PROFILE_DEFAULT)?;
->>>>>>> c463201b
 
     std::thread::spawn(move || -> Result<(), RclrsError> {
         let mut message = std_msgs::msg::String::default();
