use rclrs::*;
use std::sync::{
    atomic::{AtomicU32, Ordering},
    Arc, Mutex,
};

use anyhow::{Error, Result};

struct MinimalSubscriber {
    num_messages: AtomicU32,
<<<<<<< HEAD
    node: rclrs::Node,
    subscription: Mutex<Option<rclrs::Subscription<std_msgs::msg::String>>>,
=======
    node: Arc<Node>,
    subscription: Mutex<Option<Arc<Subscription<std_msgs::msg::String>>>>,
>>>>>>> becc938e
}

impl MinimalSubscriber {
    pub fn new(executor: &Executor, name: &str, topic: &str) -> Result<Arc<Self>, RclrsError> {
        let node = executor.create_node(name)?;
        let minimal_subscriber = Arc::new(MinimalSubscriber {
            num_messages: 0.into(),
            node,
            subscription: None.into(),
        });

        let minimal_subscriber_aux = Arc::clone(&minimal_subscriber);
        let subscription = minimal_subscriber
            .node
            .create_subscription::<std_msgs::msg::String, _>(
                topic,
                move |msg: std_msgs::msg::String| {
                    minimal_subscriber_aux.callback(msg);
                },
            )?;
        *minimal_subscriber.subscription.lock().unwrap() = Some(subscription);
        Ok(minimal_subscriber)
    }

    fn callback(&self, msg: std_msgs::msg::String) {
        self.num_messages.fetch_add(1, Ordering::SeqCst);
        println!("[{}] I heard: '{}'", self.node.name(), msg.data);
        println!(
            "[{}] (Got {} messages so far)",
            self.node.name(),
            self.num_messages.load(Ordering::SeqCst)
        );
    }
}

fn main() -> Result<(), Error> {
    let mut executor = Context::default_from_env()?.create_basic_executor();
    let publisher_node = executor.create_node("minimal_publisher")?;

    let _subscriber_node_one =
        MinimalSubscriber::new(&executor, "minimal_subscriber_one", "topic")?;
    let _subscriber_node_two =
        MinimalSubscriber::new(&executor, "minimal_subscriber_two", "topic")?;

    let publisher = publisher_node.create_publisher::<std_msgs::msg::String>("topic")?;

    std::thread::spawn(move || -> Result<(), RclrsError> {
        let mut message = std_msgs::msg::String::default();
        let mut publish_count: u32 = 1;
        loop {
            message.data = format!("Hello, world! {}", publish_count);
            println!("Publishing: [{}]", message.data);
            publisher.publish(&message)?;
            publish_count += 1;
            std::thread::sleep(std::time::Duration::from_millis(500));
        }
    });

    executor
        .spin(SpinOptions::default())
        .first_error()
        .map_err(|err| err.into())
}<|MERGE_RESOLUTION|>--- conflicted
+++ resolved
@@ -8,13 +8,8 @@
 
 struct MinimalSubscriber {
     num_messages: AtomicU32,
-<<<<<<< HEAD
-    node: rclrs::Node,
-    subscription: Mutex<Option<rclrs::Subscription<std_msgs::msg::String>>>,
-=======
-    node: Arc<Node>,
-    subscription: Mutex<Option<Arc<Subscription<std_msgs::msg::String>>>>,
->>>>>>> becc938e
+    node: Node,
+    subscription: Mutex<Option<Subscription<std_msgs::msg::String>>>,
 }
 
 impl MinimalSubscriber {
