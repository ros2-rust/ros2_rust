--- conflicted
+++ resolved
@@ -29,14 +29,10 @@
 anyhow = {version = "1", features = ["backtrace"]}
 rclrs = "0.4"
 rosidl_runtime_rs = "0.4"
-<<<<<<< HEAD
 example_interfaces = "*"
-=======
-std_msgs = "*"
 
 # This specific version is compatible with Rust 1.75
 backtrace = "=0.3.74"
->>>>>>> b9d65b1c
 
 [package.metadata.ros]
 install_to_share = ["launch"]