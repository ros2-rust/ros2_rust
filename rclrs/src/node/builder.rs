use std::{
    ffi::CString,
    sync::{Arc, Mutex},
};

use crate::{
<<<<<<< HEAD
    rcl_bindings::*, ClockType, Context, Node, ParameterInterface, QoSProfile, RclrsError,
    TimeSource, ToResult, QOS_PROFILE_CLOCK,
=======
    rcl_bindings::*,
    ClockType, Context,ContextHandle, Node,NodeHandle, ParameterInterface, QoSProfile, RclrsError, TimeSource, ToResult,
    QOS_PROFILE_CLOCK,ENTITY_LIFECYCLE_MUTEX,QOS_PROFILE_CLOCK,
>>>>>>> 6a913d85
};

/// A builder for creating a [`Node`][1].
///
/// The builder pattern allows selectively setting some fields, and leaving all
/// others at their default values. This struct instance can be created via
/// [`Node::builder()`][2].
///
/// The default values for optional fields are:
/// - `namespace: "/"`
/// - `use_global_arguments: true`
/// - `arguments: []`
/// - `enable_rosout: true`
/// - `clock_type: ClockType::RosTime`
/// - `clock_qos: QOS_PROFILE_CLOCK`
///
/// # Example
/// ```
/// # use rclrs::{Context, NodeBuilder, Node, RclrsError};
/// let context = Context::new([])?;
/// // Building a node in a single expression
/// let node = NodeBuilder::new(&context, "foo_node").namespace("/bar").build()?;
/// assert_eq!(node.name(), "foo_node");
/// assert_eq!(node.namespace(), "/bar");
/// // Building a node via Node::builder()
/// let node = Node::builder(&context, "bar_node").build()?;
/// assert_eq!(node.name(), "bar_node");
/// // Building a node step-by-step
/// let mut builder = Node::builder(&context, "goose");
/// builder = builder.namespace("/duck/duck");
/// let node = builder.build()?;
/// assert_eq!(node.fully_qualified_name(), "/duck/duck/goose");
/// # Ok::<(), RclrsError>(())
/// ```
///
/// [1]: crate::Node
/// [2]: crate::Node::builder
pub struct NodeBuilder {
    context: Arc<ContextHandle>,
    name: String,
    namespace: String,
    use_global_arguments: bool,
    arguments: Vec<String>,
    enable_rosout: bool,
    clock_type: ClockType,
    clock_qos: QoSProfile,
}

impl NodeBuilder {
    /// Creates a builder for a node with the given name.
    ///
    /// See the [`Node` docs][1] for general information on node names.
    ///
    /// # Rules for valid node names
    ///
    /// The rules for a valid node name are checked by the
    /// [`rmw_validate_node_name()`][2] function. They are:
    /// - Must contain only the `a-z`, `A-Z`, `0-9`, and `_` characters
    /// - Must not be empty and not be longer than
    ///   `RMW_NODE_NAME_MAX_NAME_LENGTH`
    /// - Must not start with a number
    ///
    /// Note that node name validation is delayed until
    /// [`NodeBuilder::build()`][3].
    ///
    /// # Example
    /// ```
    /// # use rclrs::{Context, NodeBuilder, RclrsError, RclReturnCode};
    /// let context = Context::new([])?;
    /// // This is a valid node name
    /// assert!(NodeBuilder::new(&context, "my_node").build().is_ok());
    /// // This is another valid node name (although not a good one)
    /// assert!(NodeBuilder::new(&context, "_______").build().is_ok());
    /// // This is an invalid node name
    /// assert!(matches!(
    ///     NodeBuilder::new(&context, "röböt")
    ///         .build()
    ///         .unwrap_err(),
    ///     RclrsError::RclError { code: RclReturnCode::NodeInvalidName, .. }
    /// ));
    /// # Ok::<(), RclrsError>(())
    /// ```
    ///
    /// [1]: crate::Node#naming
    /// [2]: https://docs.ros2.org/latest/api/rmw/validate__node__name_8h.html#a5690a285aed9735f89ef11950b6e39e3
    /// [3]: NodeBuilder::build
    pub fn new(context: &Context, name: &str) -> NodeBuilder {
        NodeBuilder {
            context: Arc::clone(&context.handle),
            name: name.to_string(),
            namespace: "/".to_string(),
            use_global_arguments: true,
            arguments: vec![],
            enable_rosout: true,
            clock_type: ClockType::RosTime,
            clock_qos: QOS_PROFILE_CLOCK,
        }
    }

    /// Sets the node namespace.
    ///
    /// See the [`Node` docs][1] for general information on namespaces.
    ///
    /// # Rules for valid namespaces
    ///
    /// The rules for a valid node namespace are based on the [rules for a valid
    /// topic][2] and are checked by the [`rmw_validate_namespace()`][3]
    /// function. However, a namespace without a leading forward slash is
    /// automatically changed to have a leading forward slash before it is
    /// checked with this function.
    ///
    /// Thus, the effective rules are:
    /// - Must contain only the `a-z`, `A-Z`, `0-9`, `_`, and `/` characters
    /// - Must not have a number at the beginning, or after a `/`
    /// - Must not contain two or more `/` characters in a row
    /// - Must not have a `/` character at the end, except if `/` is the full
    ///   namespace
    ///
    /// Note that namespace validation is delayed until
    /// [`NodeBuilder::build()`][4].
    ///
    /// # Example
    /// ```
    /// # use rclrs::{Context, Node, RclrsError, RclReturnCode};
    /// let context = Context::new([])?;
    /// // This is a valid namespace
    /// let builder_ok_ns = Node::builder(&context, "my_node").namespace("/some/nested/namespace");
    /// assert!(builder_ok_ns.build().is_ok());
    /// // This is an invalid namespace
    /// assert!(matches!(
    ///     Node::builder(&context, "my_node")
    ///         .namespace("/10_percent_luck/20_percent_skill")
    ///         .build()
    ///         .unwrap_err(),
    ///     RclrsError::RclError { code: RclReturnCode::NodeInvalidNamespace, .. }
    /// ));
    /// // A missing forward slash at the beginning is automatically added
    /// assert_eq!(
    ///     Node::builder(&context, "my_node")
    ///         .namespace("foo")
    ///         .build()?
    ///         .namespace(),
    ///     "/foo"
    /// );
    /// # Ok::<(), RclrsError>(())
    /// ```
    ///
    /// [1]: crate::Node#naming
    /// [2]: http://design.ros2.org/articles/topic_and_service_names.html
    /// [3]: https://docs.ros2.org/latest/api/rmw/validate__namespace_8h.html#a043f17d240cf13df01321b19a469ee49
    /// [4]: NodeBuilder::build
    pub fn namespace(mut self, namespace: &str) -> Self {
        self.namespace = namespace.to_string();
        self
    }

    /// Enables or disables using global arguments.
    ///
    /// The "global" arguments are those used in [creating the context][1].
    ///
    /// # Example
    /// ```
    /// # use rclrs::{Context, Node, NodeBuilder, RclrsError};
    /// let context_args = ["--ros-args", "--remap", "__node:=your_node"]
    ///   .map(String::from);
    /// let context = Context::new(context_args)?;
    /// // Ignore the global arguments:
    /// let node_without_global_args =
    ///   rclrs::create_node_builder(&context, "my_node")
    ///   .use_global_arguments(false)
    ///   .build()?;
    /// assert_eq!(node_without_global_args.name(), "my_node");
    /// // Do not ignore the global arguments:
    /// let node_with_global_args =
    ///   rclrs::create_node_builder(&context, "my_other_node")
    ///   .use_global_arguments(true)
    ///   .build()?;
    /// assert_eq!(node_with_global_args.name(), "your_node");
    /// # Ok::<(), RclrsError>(())
    /// ```
    ///
    /// [1]: crate::Context::new
    pub fn use_global_arguments(mut self, enable: bool) -> Self {
        self.use_global_arguments = enable;
        self
    }

    /// Sets node-specific command line arguments.
    ///
    /// These arguments are parsed the same way as those for
    /// [`Context::new()`][1]. However, the node-specific command line
    /// arguments have higher precedence than the arguments used in creating
    /// the context.
    ///
    /// For more details about command line arguments, see [here][2].
    ///
    /// # Example
    /// ```
    /// # use rclrs::{Context, Node, NodeBuilder, RclrsError};
    /// // Usually, this would change the name of "my_node" to "context_args_node":
    /// let context_args = ["--ros-args", "--remap", "my_node:__node:=context_args_node"]
    ///   .map(String::from);
    /// let context = Context::new(context_args)?;
    /// // But the node arguments will change it to "node_args_node":
    /// let node_args = ["--ros-args", "--remap", "my_node:__node:=node_args_node"]
    ///   .map(String::from);
    /// let node =
    ///   rclrs::create_node_builder(&context, "my_node")
    ///   .arguments(node_args)
    ///   .build()?;
    /// assert_eq!(node.name(), "node_args_node");
    /// # Ok::<(), RclrsError>(())
    /// ```
    ///
    /// [1]: crate::Context::new
    /// [2]: https://design.ros2.org/articles/ros_command_line_arguments.html
    pub fn arguments(mut self, arguments: impl IntoIterator<Item = String>) -> Self {
        self.arguments = arguments.into_iter().collect();
        self
    }

    /// Enables or disables logging to rosout.
    ///
    /// When enabled, log messages are published to the `/rosout` topic in
    /// addition to standard output.
    ///
    /// This option is currently unused in `rclrs`.
    pub fn enable_rosout(mut self, enable: bool) -> Self {
        self.enable_rosout = enable;
        self
    }

    /// Sets the node's clock type.
    pub fn clock_type(mut self, clock_type: ClockType) -> Self {
        self.clock_type = clock_type;
        self
    }

    /// Sets the QoSProfile for the clock subscription.
    pub fn clock_qos(mut self, clock_qos: QoSProfile) -> Self {
        self.clock_qos = clock_qos;
        self
    }

    /// Builds the node instance.
    ///
    /// Node name and namespace validation is performed in this method.
    ///
    /// For example usage, see the [`NodeBuilder`][1] docs.
    ///
    /// [1]: crate::NodeBuilder
    pub fn build(&self) -> Result<Arc<Node>, RclrsError> {
        let node_name =
            CString::new(self.name.as_str()).map_err(|err| RclrsError::StringContainsNul {
                err,
                s: self.name.clone(),
            })?;
        let node_namespace =
            CString::new(self.namespace.as_str()).map_err(|err| RclrsError::StringContainsNul {
                err,
                s: self.namespace.clone(),
            })?;
        let rcl_node_options = self.create_rcl_node_options()?;
        let rcl_context = &mut *self.context.rcl_context.lock().unwrap();

        // SAFETY: Getting a zero-initialized value is always safe.
        let mut rcl_node = unsafe { rcl_get_zero_initialized_node() };
        unsafe {
            // SAFETY:
            // * The rcl_node is zero-initialized as mandated by this function.
            // * The strings and node options are copied by this function, so we don't need to keep them alive.
            // * The rcl_context is kept alive by the ContextHandle because it is a dependency of the node.
            // * The entity lifecycle mutex is locked to protect against the risk of
            //   global variables in the rmw implementation being unsafely modified during cleanup.
            let _lifecycle_lock = ENTITY_LIFECYCLE_MUTEX.lock().unwrap();
            rcl_node_init(
                &mut rcl_node,
                node_name.as_ptr(),
                node_namespace.as_ptr(),
                rcl_context,
                &rcl_node_options,
            )
            .ok()?;
        };

        let handle = Arc::new(NodeHandle {
            rcl_node: Mutex::new(rcl_node),
            context_handle: Arc::clone(&self.context),
        });
        let parameter = {
            let rcl_node = handle.rcl_node.lock().unwrap();
            ParameterInterface::new(
                &rcl_node,
                &rcl_node_options.arguments,
                &rcl_context.global_arguments,
            )?
        };
        let node = Arc::new(Node {
            handle,
            clients_mtx: Mutex::new(vec![]),
            guard_conditions_mtx: Mutex::new(vec![]),
            services_mtx: Mutex::new(vec![]),
            subscriptions_mtx: Mutex::new(vec![]),
            time_source: TimeSource::builder(self.clock_type)
                .clock_qos(self.clock_qos)
                .build(),
            parameter,
        });
        node.time_source.attach_node(&node);
        Ok(node)
    }

    /// Creates a rcl_node_options_t struct from this builder.
    ///
    /// Any fields not present in the builder will have their default value.
    /// For detail about default values, see [`NodeBuilder`][1] docs.
    ///
    /// [1]: crate::NodeBuilder
    fn create_rcl_node_options(&self) -> Result<rcl_node_options_t, RclrsError> {
        // SAFETY: No preconditions for this function.
        let mut rcl_node_options = unsafe { rcl_node_get_default_options() };

        let cstring_args = self
            .arguments
            .iter()
            .map(|s| match CString::new(s.as_str()) {
                Ok(cstr) => Ok(cstr),
                Err(err) => Err(RclrsError::StringContainsNul { s: s.clone(), err }),
            })
            .collect::<Result<Vec<_>, _>>()?;

        let cstring_arg_ptrs = cstring_args.iter().map(|s| s.as_ptr()).collect::<Vec<_>>();
        unsafe {
            // SAFETY: This function does not store the ephemeral cstring_args_ptrs
            // pointers. We are passing in a zero-initialized arguments struct as expected.
            rcl_parse_arguments(
                cstring_arg_ptrs.len() as i32,
                cstring_arg_ptrs.as_ptr(),
                rcutils_get_default_allocator(),
                &mut rcl_node_options.arguments,
            )
        }
        .ok()?;

        rcl_node_options.use_global_arguments = self.use_global_arguments;
        rcl_node_options.enable_rosout = self.enable_rosout;
        // SAFETY: No preconditions for this function.
        rcl_node_options.allocator = unsafe { rcutils_get_default_allocator() };

        Ok(rcl_node_options)
    }
}

impl Drop for rcl_node_options_t {
    fn drop(&mut self) {
        // SAFETY: Do not finish this struct except here.
        unsafe {
            // This also finalizes the `rcl_arguments_t` contained in `rcl_node_options_t`.
            rcl_node_options_fini(self).ok().unwrap();
        }
    }
}<|MERGE_RESOLUTION|>--- conflicted
+++ resolved
@@ -4,14 +4,11 @@
 };
 
 use crate::{
-<<<<<<< HEAD
-    rcl_bindings::*, ClockType, Context, Node, ParameterInterface, QoSProfile, RclrsError,
-    TimeSource, ToResult, QOS_PROFILE_CLOCK,
-=======
-    rcl_bindings::*,
-    ClockType, Context,ContextHandle, Node,NodeHandle, ParameterInterface, QoSProfile, RclrsError, TimeSource, ToResult,
-    QOS_PROFILE_CLOCK,ENTITY_LIFECYCLE_MUTEX,QOS_PROFILE_CLOCK,
->>>>>>> 6a913d85
+    rcl_bindings::*, 
+    ClockType, Context,ContextHandle, Node,NodeHandle, ParameterInterface, 
+    QoSProfile, RclrsError, ToResult,
+    TimeSource, ToResult, QOS_PROFILE_CLOCK,ENTITY_LIFECYCLE_MUTEX,
+
 };
 
 /// A builder for creating a [`Node`][1].
