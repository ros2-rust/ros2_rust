--- conflicted
+++ resolved
@@ -486,11 +486,7 @@
             .unwrap()
             .create_basic_executor();
         let node_name = "test_publisher_names_and_types";
-<<<<<<< HEAD
         let node = executor.create_node(node_name).unwrap();
-        // Test that the graph has no publishers
-=======
-        let node = Node::new(&context, node_name).unwrap();
 
         let check_rosout = |topics: HashMap<String, Vec<String>>| {
             // rosout shows up in humble and iron, even if the graph is empty
@@ -510,7 +506,6 @@
             }
         };
 
->>>>>>> f706824e
         let names_and_topics = node
             .get_publisher_names_and_types_by_node(node_name, "")
             .unwrap();
