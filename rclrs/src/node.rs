mod node_options;
pub use node_options::*;

mod primitive_options;
pub use primitive_options::*;

mod graph;
pub use graph::*;

mod node_graph_task;
use node_graph_task::*;

use std::{
    cmp::PartialEq,
    ffi::CStr,
    fmt,
    future::Future,
    os::raw::c_char,
    sync::{atomic::AtomicBool, Arc, Mutex},
    time::Duration,
};

use futures::{
    channel::mpsc::{unbounded, UnboundedSender},
    StreamExt,
};

use async_std::future::timeout;

use rosidl_runtime_rs::{Action, Message};

use crate::{
<<<<<<< HEAD
    rcl_bindings::*, ActionClient, ActionClientOptions, ActionClientState, ActionGoalReceiver,
    ActionServer, ActionServerOptions, ActionServerState, Client, ClientOptions, ClientState,
    Clock, ContextHandle, ExecutorCommands, IntoAsyncServiceCallback,
    IntoAsyncSubscriptionCallback, IntoNodeServiceCallback, IntoNodeSubscriptionCallback,
    LogParams, Logger, ParameterBuilder, ParameterInterface, ParameterVariant, Parameters, Promise,
    Publisher, PublisherOptions, PublisherState, RclrsError, RequestedGoal, Service,
    ServiceOptions, ServiceState, Subscription, SubscriptionOptions, SubscriptionState,
    TerminatedGoal, TimeSource, ToLogParams, Worker, WorkerOptions, WorkerState,
    ENTITY_LIFECYCLE_MUTEX,
=======
    rcl_bindings::*, AnyTimerCallback, Client, ClientOptions, ClientState, Clock, ContextHandle,
    ExecutorCommands, IntoAsyncServiceCallback, IntoAsyncSubscriptionCallback,
    IntoNodeServiceCallback, IntoNodeSubscriptionCallback, IntoNodeTimerOneshotCallback,
    IntoNodeTimerRepeatingCallback, IntoTimerOptions, LogParams, Logger, ParameterBuilder,
    ParameterInterface, ParameterVariant, Parameters, Promise, Publisher, PublisherOptions,
    PublisherState, RclrsError, Service, ServiceOptions, ServiceState, Subscription,
    SubscriptionOptions, SubscriptionState, TimeSource, Timer, TimerState, ToLogParams, Worker,
    WorkerOptions, WorkerState, ENTITY_LIFECYCLE_MUTEX,
>>>>>>> 0ff08404
};

/// A processing unit that can communicate with other nodes. See the API of
/// [`NodeState`] to find out what methods you can call on a [`Node`].
///
/// Nodes are a core concept in ROS 2. Refer to the official ["Understanding ROS 2 nodes"][1]
/// tutorial for an introduction.
///
/// Ownership of the node is shared with all the primitives such as [`Publisher`]s and [`Subscription`]s
/// that are created from it. That means that even after the `Node` itself is dropped, it will continue
/// to exist and be displayed by e.g. `ros2 topic` as long as any one of its primitives is not dropped.
///
/// # Creating
/// Use [`Executor::create_node`][5] to create a new node. Pass in [`NodeOptions`] to set all the different
/// options for node creation, or just pass in a string for the node's name if the default options are okay.
///
/// # Naming
/// A node has a *name* and a *namespace*.
/// The node namespace will be prefixed to the node name to form the *fully qualified
/// node name*. This is the name that is shown e.g. in `ros2 node list`.
/// Similarly, the node namespace will be prefixed to all names of topics and services
/// created from this node.
///
/// By convention, a node name with a leading underscore marks the node as hidden.
///
/// It's a good idea for node names in the same executable to be unique.
///
/// ## Remapping
/// The namespace and name given when creating the node can be overridden through the command line.
/// In that sense, the parameters to the node creation functions are only the _default_ namespace and
/// name.
/// See also the [official tutorial][1] on the command line arguments for ROS nodes, and the
/// [`NodeState::namespace()`] and [`NodeState::name()`] functions for examples.
///
/// ## Rules for valid names
/// The rules for valid node names and node namespaces are explained in
/// [`NodeOptions::new()`][3] and [`NodeOptions::namespace()`][4].
///
/// [1]: https://docs.ros.org/en/rolling/Tutorials/Understanding-ROS2-Nodes.html
/// [2]: https://docs.ros.org/en/rolling/How-To-Guides/Node-arguments.html
/// [3]: crate::NodeOptions::new
/// [4]: crate::NodeOptions::namespace
/// [5]: crate::Executor::create_node
pub type Node = Arc<NodeState>;

/// The inner state of a [`Node`].
///
/// This is public so that you can choose to put it inside a [`Weak`][1] if you
/// want to be able to refer to a [`Node`] in a non-owning way. It is generally
/// recommended to manage the [`NodeState`] inside of an [`Arc`], and [`Node`]
/// is provided as convenience alias for that.
///
/// The public API of the [`Node`] type is implemented via `NodeState`.
///
/// [1]: std::sync::Weak
pub struct NodeState {
    time_source: TimeSource,
    parameter: ParameterInterface,
    logger: Logger,
    commands: Arc<ExecutorCommands>,
    graph_change_action: UnboundedSender<NodeGraphAction>,
    handle: Arc<NodeHandle>,
}

/// This struct manages the lifetime of an `rcl_node_t`, and accounts for its
/// dependency on the lifetime of its `rcl_context_t` by ensuring that this
/// dependency is [dropped after][1] the `rcl_node_t`.
/// Note: we capture the rcl_node_t returned from rcl_get_zero_initialized_node()
/// to guarantee that the node handle exists until we drop the NodeHandle
/// instance. This addresses an issue where previously the address of the variable
/// in the builder.rs was being used, and whose lifespan was (just) shorter than the
/// NodeHandle instance.
///
/// [1]: <https://doc.rust-lang.org/reference/destructors.html>
pub(crate) struct NodeHandle {
    pub(crate) rcl_node: Mutex<rcl_node_t>,
    pub(crate) context_handle: Arc<ContextHandle>,
    /// In the humble distro, rcl is sensitive to the address of the rcl_node_t
    /// object being moved (this issue seems to be gone in jazzy), so we need
    /// to initialize the rcl_node_t in-place inside this struct. In the event
    /// that the initialization fails (e.g. it was created with an invalid name)
    /// we need to make sure that we do not call rcl_node_fini on it while
    /// dropping the NodeHandle, so we keep track of successful initialization
    /// with this variable.
    ///
    /// We may be able to restructure this in the future when we no longer need
    /// to support Humble.
    pub(crate) initialized: AtomicBool,
}

impl Drop for NodeHandle {
    fn drop(&mut self) {
        if !self.initialized.load(std::sync::atomic::Ordering::Acquire) {
            // The node was not correctly initialized, e.g. it was created with
            // an invalid name, so we must not try to finalize it or else we
            // will get undefined behavior.
            return;
        }

        let _context_lock = self.context_handle.rcl_context.lock().unwrap();
        let mut rcl_node = self.rcl_node.lock().unwrap();
        let _lifecycle_lock = ENTITY_LIFECYCLE_MUTEX.lock().unwrap();

        // SAFETY: The entity lifecycle mutex is locked to protect against the risk of
        // global variables in the rmw implementation being unsafely modified during cleanup.
        unsafe { rcl_node_fini(&mut *rcl_node) };
    }
}

impl Eq for NodeState {}

impl PartialEq for NodeState {
    fn eq(&self, other: &Self) -> bool {
        Arc::ptr_eq(&self.handle, &other.handle)
    }
}

impl fmt::Debug for NodeState {
    fn fmt(&self, f: &mut fmt::Formatter<'_>) -> Result<(), fmt::Error> {
        f.debug_struct("Node")
            .field("fully_qualified_name", &self.fully_qualified_name())
            .finish()
    }
}

impl NodeState {
    /// Returns the clock associated with this node.
    pub fn get_clock(&self) -> Clock {
        self.time_source.get_clock()
    }

    /// Returns the name of the node.
    ///
    /// This returns the name after remapping, so it is not necessarily the same as the name that
    /// was used when creating the node.
    ///
    /// # Example
    /// ```
    /// # use rclrs::*;
    /// // Without remapping
    /// let executor = Context::default().create_basic_executor();
    /// let node = executor.create_node("my_node")?;
    /// assert_eq!(node.name(), "my_node");
    /// // With remapping
    /// let remapping = ["--ros-args", "-r", "__node:=your_node"].map(String::from);
    /// let executor_r = Context::new(remapping, InitOptions::default())?.create_basic_executor();
    /// let node_r = executor_r.create_node("my_node")?;
    /// assert_eq!(node_r.name(), "your_node");
    /// # Ok::<(), RclrsError>(())
    /// ```
    pub fn name(&self) -> String {
        self.call_string_getter(rcl_node_get_name)
    }

    /// Returns the namespace of the node.
    ///
    /// This returns the namespace after remapping, so it is not necessarily the same as the
    /// namespace that was used when creating the node.
    ///
    /// # Example
    /// ```
    /// # use rclrs::*;
    /// // Without remapping
    /// let executor = Context::default().create_basic_executor();
    /// let node = executor.create_node(
    ///     "my_node"
    ///     .namespace("/my/namespace")
    /// )?;
    /// assert_eq!(node.namespace(), "/my/namespace");
    /// // With remapping
    /// let remapping = ["--ros-args", "-r", "__ns:=/your_namespace"].map(String::from);
    /// let executor_r = Context::new(remapping, InitOptions::default())?.create_basic_executor();
    /// let node_r = executor_r.create_node("my_node")?;
    /// assert_eq!(node_r.namespace(), "/your_namespace");
    /// # Ok::<(), RclrsError>(())
    /// ```
    pub fn namespace(&self) -> String {
        self.call_string_getter(rcl_node_get_namespace)
    }

    /// Returns the fully qualified name of the node.
    ///
    /// The fully qualified name of the node is the node namespace combined with the node name.
    /// It is subject to the remappings shown in [`NodeState::name()`] and [`NodeState::namespace()`].
    ///
    /// # Example
    /// ```
    /// # use rclrs::*;
    /// let executor = Context::default().create_basic_executor();
    /// let node = executor.create_node(
    ///     "my_node"
    ///     .namespace("/my/namespace")
    /// )?;
    /// assert_eq!(node.fully_qualified_name(), "/my/namespace/my_node");
    /// # Ok::<(), RclrsError>(())
    /// ```
    pub fn fully_qualified_name(&self) -> String {
        self.call_string_getter(rcl_node_get_fully_qualified_name)
    }

    /// Create a new [`Worker`] for this Node.
    ///
    /// Workers carry a data "payload" that they can lend out to callbacks that
    /// are created using the worker. This makes it easy to share data between
    /// callbacks.
    ///
    /// In some cases the payload type can be inferred by Rust:
    /// ```
    /// # use rclrs::*;
    /// # use crate::rclrs::vendor::example_interfaces;
    /// let executor = Context::default().create_basic_executor();
    /// let node = executor.create_node("my_node").unwrap();
    ///
    /// let worker = node.create_worker(String::new());
    ///
    /// let subscription = worker.create_subscription(
    ///     "input_topic",
    ///     move |data: &mut String, msg: example_interfaces::msg::String| {
    ///         *data = msg.data;
    ///     }
    /// )?;
    /// # Ok::<(), RclrsError>(())
    /// ```
    ///
    /// If the compiler complains about not knowing the payload type, you can
    /// specify it explicitly in two ways:
    /// ```
    /// # use rclrs::*;
    /// # let executor = Context::default().create_basic_executor();
    /// # let node = executor.create_node("my_node").unwrap();
    /// let worker: Worker<String> = node.create_worker(String::new());
    /// ```
    ///
    /// ```
    /// # use rclrs::*;
    /// # use crate::rclrs::vendor::example_interfaces;
    /// # let executor = Context::default().create_basic_executor();
    /// # let node = executor.create_node("my_node").unwrap();
    /// let worker = node.create_worker::<String>(String::new());
    /// ```
    ///
    /// The data given to the worker can be any custom data type:
    /// ```
    /// # use rclrs::*;
    /// # use crate::rclrs::vendor::example_interfaces;
    /// # let executor = Context::default().create_basic_executor();
    /// # let node = executor.create_node("my_node").unwrap();
    ///
    /// #[derive(Default)]
    /// struct MyNodeData {
    ///     addition_client: Option<Client<example_interfaces::srv::AddTwoInts>>,
    ///     result_publisher: Option<Publisher<example_interfaces::msg::Int64>>,
    /// }
    ///
    /// let worker = node.create_worker(MyNodeData::default());
    /// ```
    ///
    /// In the above example, `addition_client` and `result_publisher` can be
    /// created later inside a subscription or service callback using the [`Node`].
    pub fn create_worker<'a, Payload>(
        self: &Arc<Self>,
        options: impl Into<WorkerOptions<Payload>>,
    ) -> Worker<Payload>
    where
        Payload: 'static + Send + Sync,
    {
        let options = options.into();
        let commands = self
            .commands
            .create_worker_commands(Box::new(options.payload));
        WorkerState::create(Arc::clone(self), commands)
    }

    /// Creates a [`Client`].
    ///
    /// Pass in only the service name for the `options` argument to use all default client options:
    /// ```
    /// # use rclrs::*;
    /// # let executor = Context::default().create_basic_executor();
    /// # let node = executor.create_node("my_node").unwrap();
    /// # use crate::rclrs::vendor::test_msgs;
    /// let client = node.create_client::<test_msgs::srv::Empty>(
    ///     "my_service"
    /// )
    /// .unwrap();
    /// ```
    ///
    /// Take advantage of the [`IntoPrimitiveOptions`] API to easily build up the
    /// client options:
    ///
    /// ```
    /// # use rclrs::*;
    /// # let executor = Context::default().create_basic_executor();
    /// # let node = executor.create_node("my_node").unwrap();
    /// # use crate::rclrs::vendor::test_msgs;
    /// let client = node.create_client::<test_msgs::srv::Empty>(
    ///     "my_service"
    ///     .keep_all()
    ///     .transient_local()
    /// )
    /// .unwrap();
    /// ```
    ///
    /// Any quality of service options that you explicitly specify will override
    /// the default service options. Any that you do not explicitly specify will
    /// remain the default service options. Note that clients are generally
    /// expected to use [reliable][1], so it's best not to change the reliability
    /// setting unless you know what you are doing.
    ///
    /// [1]: crate::QoSReliabilityPolicy::Reliable
    pub fn create_client<'a, T>(
        self: &Arc<Self>,
        options: impl Into<ClientOptions<'a>>,
    ) -> Result<Client<T>, RclrsError>
    where
        T: rosidl_runtime_rs::Service,
    {
        ClientState::<T>::create(options, self)
    }
    /// Creates an [`ActionClient`][1].
    ///
    /// [1]: crate::ActionClient
    // TODO: make action client's lifetime depend on node's lifetime
    pub fn create_action_client<'a, A: Action>(
        self: &Arc<Self>,
        options: impl Into<ActionClientOptions<'a>>,
    ) -> Result<ActionClient<A>, RclrsError> {
        ActionClientState::create(self, options)
    }

    /// Creates an [`ActionServer`].
    //
    // TODO(@mxgrey): Add extensive documentation and usage examples
    pub fn create_action_server<'a, A: Action, Task>(
        self: &Arc<Self>,
        options: impl Into<ActionServerOptions<'a>>,
        callback: impl FnMut(RequestedGoal<A>) -> Task + Send + Sync + 'static,
    ) -> Result<ActionServer<A>, RclrsError>
    where
        Task: Future<Output = TerminatedGoal> + Send + Sync + 'static,
    {
        ActionServerState::create(self, options, callback)
    }

    /// Creates an [`ActionGoalReceiver`].
    //
    // TODO(@mxgrey): Add extensive documentation and usage examples
    pub fn create_goal_receiver<'a, A: Action>(
        self: &Arc<Self>,
        options: impl Into<ActionServerOptions<'a>>,
    ) -> Result<ActionGoalReceiver<A>, RclrsError> {
        ActionGoalReceiver::new(self, options)
    }

    /// Creates a [`Publisher`].
    ///
    /// Pass in only the topic name for the `options` argument to use all default publisher options:
    /// ```
    /// # use rclrs::*;
    /// # let executor = Context::default().create_basic_executor();
    /// # let node = executor.create_node("my_node").unwrap();
    /// # use crate::rclrs::vendor::test_msgs;
    /// let publisher = node.create_publisher::<test_msgs::msg::Empty>(
    ///     "my_topic"
    /// )
    /// .unwrap();
    /// ```
    ///
    /// Take advantage of the [`IntoPrimitiveOptions`] API to easily build up the
    /// publisher options:
    ///
    /// ```
    /// # use rclrs::*;
    /// # use crate::rclrs::vendor::test_msgs;
    /// # let executor = Context::default().create_basic_executor();
    /// # let node = executor.create_node("my_node").unwrap();
    /// let publisher = node.create_publisher::<test_msgs::msg::Empty>(
    ///     "my_topic"
    ///     .keep_last(100)
    ///     .transient_local()
    /// )
    /// .unwrap();
    ///
    /// let reliable_publisher = node.create_publisher::<test_msgs::msg::Empty>(
    ///     "my_topic"
    ///     .reliable()
    /// )
    /// .unwrap();
    /// ```
    ///
    pub fn create_publisher<'a, T>(
        self: &Arc<Self>,
        options: impl Into<PublisherOptions<'a>>,
    ) -> Result<Publisher<T>, RclrsError>
    where
        T: Message,
    {
        PublisherState::<T>::create(options, Arc::clone(self))
    }

    /// Creates a [`Service`] with an ordinary callback.
    ///
    /// # Behavior
    ///
    /// Even though this takes in a blocking (non-async) function, the callback
    /// may run in parallel with other callbacks. This callback may even run
    /// multiple times simultaneously with different incoming requests. This
    /// will depend on what kind of executor is running.
    ///
    /// If you want to ensure that calls to this service can only run
    /// one-at-a-time then consider creating a [`Worker`] and using that to
    /// [create a service][worker-service].
    ///
    /// [worker-service]: WorkerState::create_service
    ///
    /// # Service Options
    ///
    /// Pass in only the service name for the `options` argument to use all default service options:
    /// ```
    /// # use rclrs::*;
    /// # use crate::rclrs::vendor::test_msgs;
    /// # let executor = Context::default().create_basic_executor();
    /// # let node = executor.create_node("my_node").unwrap();
    /// let service = node.create_service::<test_msgs::srv::Empty, _>(
    ///     "my_service",
    ///     |_request: test_msgs::srv::Empty_Request| {
    ///         println!("Received request!");
    ///         test_msgs::srv::Empty_Response::default()
    ///     },
    /// );
    /// ```
    ///
    /// Take advantage of the [`IntoPrimitiveOptions`] API to easily build up the
    /// service options:
    ///
    /// ```
    /// # use rclrs::*;
    /// # use crate::rclrs::vendor::test_msgs;
    /// # let executor = Context::default().create_basic_executor();
    /// # let node = executor.create_node("my_node").unwrap();
    /// let service = node.create_service::<test_msgs::srv::Empty, _>(
    ///     "my_service"
    ///     .keep_all()
    ///     .transient_local(),
    ///     |_request: test_msgs::srv::Empty_Request| {
    ///         println!("Received request!");
    ///         test_msgs::srv::Empty_Response::default()
    ///     },
    /// );
    /// ```
    ///
    /// Any quality of service options that you explicitly specify will override
    /// the default service options. Any that you do not explicitly specify will
    /// remain the default service options. Note that services are generally
    /// expected to use [reliable][2], so it's best not to change the reliability
    /// setting unless you know what you are doing.
    ///
    /// [1]: crate::Service
    /// [2]: crate::QoSReliabilityPolicy::Reliable
    ///
    /// # Service Callbacks
    ///
    /// Three callback signatures are supported:
    /// - [`Fn`] ( `Request` ) -> `Response`
    /// - [`Fn`] ( `Request`, [`RequestId`][3] ) -> `Response`
    /// - [`Fn`] ( `Request`, [`ServiceInfo`][4] ) -> `Response`
    ///
    /// [3]: crate::RequestId
    /// [4]: crate::ServiceInfo
    ///
    /// Any internal state captured into the callback that needs to be mutated
    /// will need to be wrapped in [`Mutex`] to ensure it is synchronized across
    /// multiple simultaneous runs of the callback. For example:
    ///
    /// ```
    /// # use rclrs::*;
    /// # use crate::rclrs::vendor::example_interfaces;
    /// # let executor = Context::default().create_basic_executor();
    /// # let node = executor.create_node("my_node").unwrap();
    /// use std::sync::Mutex;
    ///
    /// let counter = Mutex::new(0usize);
    /// let service = node.create_service::<example_interfaces::srv::Trigger, _>(
    ///     "trigger_counter",
    ///     move |_request: example_interfaces::srv::Trigger_Request| {
    ///         let mut counter = counter.lock().unwrap();
    ///         *counter += 1;
    ///         println!("Triggered {} times", *counter);
    ///         example_interfaces::srv::Trigger_Response {
    ///             success: true,
    ///             message: "no problems here".to_string(),
    ///         }
    ///     }
    /// )?;
    /// # Ok::<(), RclrsError>(())
    /// ```
    /// To share the internal state outside of the callback you will need to
    /// wrap it in [`Arc`] or `Arc<Mutex<S>>` and then clone the [`Arc`] before
    /// capturing it in the closure:
    ///
    /// ```
    /// # use rclrs::*;
    /// # use crate::rclrs::vendor::example_interfaces;
    /// # let executor = Context::default().create_basic_executor();
    /// # let node = executor.create_node("my_node").unwrap();
    /// use std::sync::{Arc, Mutex};
    ///
    /// let counter = Arc::new(Mutex::new(0usize));
    ///
    /// let counter_in_service = Arc::clone(&counter);
    /// let service = node.create_service::<example_interfaces::srv::Trigger, _>(
    ///     "trigger_counter",
    ///     move |_request: example_interfaces::srv::Trigger_Request| {
    ///         let mut counter = counter_in_service.lock().unwrap();
    ///         *counter += 1;
    ///         println!("Triggered {} times", *counter);
    ///         example_interfaces::srv::Trigger_Response {
    ///             success: true,
    ///             message: "no problems here".to_string(),
    ///         }
    ///     }
    /// )?;
    ///
    /// // TODO(@mxgrey): Replace this with a timer when timers become available
    /// std::thread::spawn(move || {
    ///     loop {
    ///         std::thread::sleep(std::time::Duration::from_secs(1));
    ///         println!("Last count of triggers: {}", counter.lock().unwrap());
    ///     }
    /// });
    /// # Ok::<(), RclrsError>(())
    /// ```
    ///
    /// In general, when you need to manage some state within a blocking service,
    /// it may be a good idea to create a service using a [`WorkerState`] instead of
    /// creating one directly from the node. The [`WorkerState`] can carry your state
    /// as a payload so you don't have to worry about locking and sharing.
    ///
    /// The advantage of creating a service directly from the [`NodeState`] is you
    /// can create async services using [`NodeState::create_async_service`].
    pub fn create_service<'a, T, Args>(
        &self,
        options: impl Into<ServiceOptions<'a>>,
        callback: impl IntoNodeServiceCallback<T, Args>,
    ) -> Result<Service<T>, RclrsError>
    where
        T: rosidl_runtime_rs::Service,
    {
        ServiceState::<T, Node>::create(
            options,
            callback.into_node_service_callback(),
            &self.handle,
            self.commands.async_worker_commands(),
        )
    }

    /// Creates a [`Service`] with an async callback.
    ///
    /// # Behavior
    ///
    /// This callback may run in parallel with other callbacks. It may even run
    /// multiple times simultaneously with different incoming requests. This
    /// parallelism will depend on the executor that is being used. When the
    /// callback uses `.await`, it will not block anything else from running.
    ///
    /// # Service Options
    ///
    /// See [`create_service`][NodeState::create_service] for examples of setting
    /// the service options.
    ///
    /// # Async Service Callbacks
    ///
    /// Three callback signatures are supported:
    /// - [`FnMut`] ( `Request` ) -> impl [`Future`][5]<Output=`Response`>
    /// - [`FnMut`] ( `Request`, [`RequestId`][3] ) -> impl [`Future`][5]<Output=`Response`>
    /// - [`FnMut`] ( `Request`, [`ServiceInfo`][4] ) -> impl [`Future`][5]<Output=`Response`>
    ///
    /// [3]: crate::RequestId
    /// [4]: crate::ServiceInfo
    /// [5]: std::future::Future
    ///
    /// In this case the closure can be [`FnMut`], allowing internal state to
    /// be mutable, but it should be noted that the function is expected to
    /// immediately return a [`Future`][5], so in many cases any internal state
    /// that needs to be mutated will still need to be wrapped in [`Arc`] and
    /// [`Mutex`] to ensure it is synchronized across multiple runs of the
    /// `Future` that the callback produces.
    ///
    /// However unlike the blocking callbacks that can be provided to
    /// [`NodeState::create_service`], callbacks for async services can take
    /// advantage of `.await`. This allows you to capture [`Client`]s or
    /// [`Worker`]s into the closure, run tasks on them, and await the outcome.
    /// This allows one async service to share state data across multiple workers.
    ///
    /// ```
    /// # use rclrs::*;
    /// # use crate::rclrs::vendor::example_interfaces;
    /// # let executor = Context::default().create_basic_executor();
    /// # let node = executor.create_node("my_node")?;
    /// use std::sync::Arc;
    ///
    /// let worker_a = node.create_worker(0_i64);
    /// let worker_b = node.create_worker(0_i64);
    ///
    /// let service = node.create_async_service::<example_interfaces::srv::AddTwoInts, _>(
    ///     "add",
    ///     move |request: example_interfaces::srv::AddTwoInts_Request| {
    ///         // Clone the workers so they can be captured into the async block
    ///         let worker_a = Arc::clone(&worker_a);
    ///         let worker_b = Arc::clone(&worker_b);
    ///         async move {
    ///             // Save the requested values into each worker
    ///             let a = request.a;
    ///             let _ = worker_a.run(move |last_a: &mut i64| {
    ///                 *last_a = a;
    ///             }).await;
    ///
    ///             let b = request.b;
    ///             let _ = worker_b.run(move |last_b: &mut i64| {
    ///                 *last_b = b;
    ///             }).await;
    ///
    ///             // Awaiting above ensures that each number from the
    ///             // request is saved in its respective worker before
    ///             // we give back a response.
    ///             example_interfaces::srv::AddTwoInts_Response { sum: a + b }
    ///        }
    ///     }
    /// )?;
    /// # Ok::<(), RclrsError>(())
    /// ```
    pub fn create_async_service<'a, T, Args>(
        &self,
        options: impl Into<ServiceOptions<'a>>,
        callback: impl IntoAsyncServiceCallback<T, Args>,
    ) -> Result<Service<T>, RclrsError>
    where
        T: rosidl_runtime_rs::Service,
    {
        ServiceState::<T, Node>::create(
            options,
            callback.into_async_service_callback(),
            &self.handle,
            self.commands.async_worker_commands(),
        )
    }

    /// Creates a [`Subscription`] with an ordinary callback.
    ///
    /// # Behavior
    ///
    /// Even though this takes in a blocking (non-async) function, the callback
    /// may run in parallel with other callbacks. This callback may even run
    /// multiple times simultaneously with different incoming messages. This
    /// parallelism will depend on the executor that is being used.
    ///
    /// Any internal state that needs to be mutated will need to be wrapped in
    /// [`Mutex`] to ensure it is synchronized across multiple simultaneous runs
    /// of the callback. To share internal state outside of the callback you will
    /// need to wrap it in [`Arc`] or `Arc<Mutex<S>>`. In cases where you need to
    /// manage a changing state for the subscription, consider using
    /// [`WorkerState::create_subscription`] instead of this one.
    ///
    /// # Subscription Options
    ///
    /// Pass in only the topic name for the `options` argument to use all default subscription options:
    /// ```
    /// # use rclrs::*;
    /// # use crate::rclrs::vendor::test_msgs;
    /// # let executor = Context::default().create_basic_executor();
    /// # let node = executor.create_node("my_node").unwrap();
    /// let subscription = node.create_subscription(
    ///     "my_topic",
    ///     |_msg: test_msgs::msg::Empty| {
    ///         println!("Received message!");
    ///     },
    /// );
    /// ```
    ///
    /// Take advantage of the [`IntoPrimitiveOptions`] API to easily build up the
    /// subscription options:
    ///
    /// ```
    /// # use rclrs::*;
    /// # use crate::rclrs::vendor::test_msgs;
    /// # let executor = Context::default().create_basic_executor();
    /// # let node = executor.create_node("my_node").unwrap();
    /// let subscription = node.create_subscription(
    ///     "my_topic"
    ///     .keep_last(100)
    ///     .transient_local(),
    ///     |_msg: test_msgs::msg::Empty| {
    ///         println!("Received message!");
    ///     },
    /// );
    ///
    /// let reliable_subscription = node.create_subscription(
    ///     "my_reliable_topic"
    ///     .reliable(),
    ///     |_msg: test_msgs::msg::Empty| {
    ///         println!("Received message!");
    ///     },
    /// );
    /// ```
    ///
    /// # Subscription Callbacks
    ///
    /// Subscription callbacks support six signatures:
    /// - [`Fn`] ( `Message` )
    /// - [`Fn`] ( `Message`, [`MessageInfo`][1] )
    /// - [`Fn`] ( [`Box`]<`Message`> )
    /// - [`Fn`] ( [`Box`]<`Message`>, [`MessageInfo`][1] )
    /// - [`Fn`] ( [`ReadOnlyLoanedMessage`][2]<`Message`> )
    /// - [`Fn`] ( [`ReadOnlyLoanedMessage`][2]<`Message`>, [`MessageInfo`][1] )
    ///
    /// [1]: crate::MessageInfo
    /// [2]: crate::ReadOnlyLoanedMessage
    ///
    /// All function signatures use [`Fn`] since the callback may be run
    /// multiple times simultaneously across different threads depending on the
    /// executor runtime that is being used. Because of this, any internal state
    /// captured into the callback that needs to be mutated will need to be
    /// wrapped in [`Mutex`] to ensure it is synchronized across multiple
    /// simultaneous runs of the callback. For example:
    ///
    /// ```
    /// # use rclrs::*;
    /// # use crate::rclrs::vendor::example_interfaces;
    /// # let executor = Context::default().create_basic_executor();
    /// # let node = executor.create_node("my_node").unwrap();
    /// use std::sync::Mutex;
    ///
    /// let num_messages = Mutex::new(0usize);
    /// let subscription = node.create_subscription(
    ///     "topic",
    ///     move |msg: example_interfaces::msg::String| {
    ///         let mut num = num_messages.lock().unwrap();
    ///         *num += 1;
    ///         println!("#{} | I heard: '{}'", *num, msg.data);
    ///     },
    /// )?;
    /// # Ok::<(), RclrsError>(())
    /// ```
    ///
    /// To share the internal state outside of the callback you will need to
    /// wrap it in [`Arc`] (or `Arc<Mutex<S>>` for mutability) and then clone
    /// the [`Arc`] before capturing it in the closure:
    ///
    /// ```
    /// # use rclrs::*;
    /// # use crate::rclrs::vendor::example_interfaces;
    /// # let executor = Context::default().create_basic_executor();
    /// # let node = executor.create_node("my_node").unwrap();
    /// use std::sync::{Arc, Mutex};
    ///
    /// let data = Arc::new(Mutex::new(String::new()));
    ///
    /// let data_in_subscription = Arc::clone(&data);
    /// let subscription = node.create_subscription(
    ///     "topic",
    ///     move |msg: example_interfaces::msg::String| {
    ///         let mut data = data_in_subscription.lock().unwrap();
    ///         *data = msg.data;
    ///     },
    /// )?;
    ///
    /// // TODO(@mxgrey): Replace this with a timer when timers become available
    /// std::thread::spawn(move || {
    ///     loop {
    ///         std::thread::sleep(std::time::Duration::from_secs(1));
    ///         println!("Last message received: {}", data.lock().unwrap());
    ///     }
    /// });
    /// # Ok::<(), RclrsError>(())
    /// ```
    ///
    /// You can change the subscription at any time by calling
    /// [`SubscriptionState::set_callback`] or
    /// [`SubscriptionState::set_async_callback`]. Even if the subscription is
    /// initially created with a regular callback, it can be changed to an async
    /// callback at any time.
    pub fn create_subscription<'a, T, Args>(
        &self,
        options: impl Into<SubscriptionOptions<'a>>,
        callback: impl IntoNodeSubscriptionCallback<T, Args>,
    ) -> Result<Subscription<T>, RclrsError>
    where
        T: Message,
    {
        SubscriptionState::<T, Node>::create(
            options,
            callback.into_node_subscription_callback(),
            &self.handle,
            self.commands.async_worker_commands(),
        )
    }

    /// Creates a [`Subscription`] with an async callback.
    ///
    /// # Behavior
    ///
    /// This callback may run in parallel with other callbacks. It may even run
    /// multiple times simultaneously with different incoming messages. This
    /// parallelism will depend on the executor that is being used.
    ///
    /// The key advantage of an async subscription is that the callback can use
    /// `.await`, and other callbacks will be able to run concurrently without
    /// being blocked by this callback. You can also pass in an `async fn` as
    /// the callback, but in most cases you will probably need to use a closure
    /// that returns an `async { ... }` block so that you can capture some state
    /// into the closure.
    ///
    /// If you don't need async language features for your callback, then
    /// consider using [`NodeState::create_subscription`] or
    /// [`WorkerState::create_subscription`].
    ///
    /// # Subscription Options
    ///
    /// See [`create_subscription`][NodeState::create_subscription] for examples
    /// of setting the subscription options.
    ///
    /// # Async Subscription Callbacks
    ///
    /// Async subscription callbacks support six signatures:
    /// - [`FnMut`] ( `Message` ) -> impl [`Future`][1]<Output=()>
    /// - [`FnMut`] ( `Message`, [`MessageInfo`][2] ) -> impl [`Future`][1]<Output=()>
    /// - [`FnMut`] ( [`Box`]<`Message`> ) -> impl [`Future`][1]<Output=()>
    /// - [`FnMut`] ( [`Box`]<`Message`>, [`MessageInfo`][2] ) -> impl [`Future`][1]<Output=()>
    /// - [`FnMut`] ( [`ReadOnlyLoanedMessage`][3]<`Message`> ) -> impl [`Future`][1]<Output=()>
    /// - [`FnMut`] ( [`ReadOnlyLoanedMessage`][3]<`Message`>, [`MessageInfo`][2] ) -> impl [`Future`][1]<Output=()>
    ///
    /// [1]: std::future::Future
    /// [2]: crate::MessageInfo
    /// [3]: crate::ReadOnlyLoanedMessage
    ///
    /// In this case the closure can be [`FnMut`], allowing internal state to be
    /// mutable, but it should be noted that the function is expected to
    /// immediately return a [`Future`][1], so in many cases any internal state
    /// that needs to be mutable will still need to be wrapped in [`Arc`] and
    /// [`Mutex`] to ensure it is synchronized across mutliple runs of the
    /// `Future` that the callback produces.
    ///
    /// However unlike the blocking callbacks that can be provided to
    /// [`NodeState::create_subscription`], callbacks for async subscriptions
    /// can take advantage of `.await`. This allows you to capture [`Client`]s
    /// or [`Worker`]s into the closure, run tasks on them, and await the
    /// outcome. This allows one async subscription to share state data across
    /// multiple workers.
    ///
    /// ```
    /// # use rclrs::*;
    /// # use crate::rclrs::vendor::example_interfaces;
    /// # let executor = Context::default().create_basic_executor();
    /// # let node = executor.create_node("my_node").unwrap();
    ///
    /// use std::sync::Arc;
    ///
    /// let count_worker = node.create_worker(0_usize);
    /// let data_worker = node.create_worker(String::new());
    ///
    /// let service = node.create_async_subscription::<example_interfaces::msg::String, _>(
    ///     "topic",
    ///     move |msg: example_interfaces::msg::String| {
    ///         // Clone the workers so they can be captured into the async block
    ///         let count_worker = Arc::clone(&count_worker);
    ///         let data_worker = Arc::clone(&data_worker);
    ///         async move {
    ///             // Update the message count
    ///             let current_count = count_worker.run(move |count: &mut usize| {
    ///                 *count += 1;
    ///                 *count
    ///             }).await.unwrap();
    ///
    ///             // Change the data in the data_worker and get back the data
    ///             // that was previously put in there.
    ///             let previous = data_worker.run(move |data: &mut String| {
    ///                 std::mem::replace(data, msg.data)
    ///             }).await.unwrap();
    ///
    ///             println!("Current count is {current_count}, data was previously {previous}");
    ///        }
    ///     }
    /// )?;
    /// # Ok::<(), RclrsError>(())
    /// ```
    ///
    /// You can change the subscription at any time by calling
    /// [`SubscriptionState::set_callback`] or
    /// [`SubscriptionState::set_async_callback`]. Even if the subscription is
    /// initially created with an async callback, it can be changed to a regular
    /// callback at any time.
    pub fn create_async_subscription<'a, T, Args>(
        &self,
        options: impl Into<SubscriptionOptions<'a>>,
        callback: impl IntoAsyncSubscriptionCallback<T, Args>,
    ) -> Result<Subscription<T>, RclrsError>
    where
        T: Message,
    {
        SubscriptionState::<T, Node>::create(
            options,
            callback.into_async_subscription_callback(),
            &self.handle,
            self.commands.async_worker_commands(),
        )
    }

    /// Create a [`Timer`] with a repeating callback.
    ///
    /// This has similar behavior to `rclcpp::Node::create_timer` by periodically
    /// triggering the callback of the timer. For a one-shot timer alternative,
    /// see [`NodeState::create_timer_oneshot`].
    ///
    /// See also:
    /// * [`Self::create_timer_oneshot`]
    /// * [`Self::create_timer_inert`]
    ///
    /// # Behavior
    ///
    /// While the callback of this timer is running, no other callbacks associated
    /// with this node will be able to run. This is in contrast to callbacks given
    /// to [`Self::create_subscription`] which can run multiple times in parallel.
    ///
    /// Since the callback of this timer may block other callbacks from being able
    /// to run, it is strongly recommended to ensure that the callback returns
    /// quickly. If the callback needs to trigger long-running behavior then you
    /// can consider using [`std::thread::spawn`], or for async behaviors you can
    /// capture an [`ExecutorCommands`] in your callback and use [`ExecutorCommands::run`]
    /// to issue a task for the executor to run in its async task pool.
    ///
    /// Since these callbacks are blocking, you may use [`FnMut`] here instead of
    /// being limited to [`Fn`].
    ///
    /// # Timer Options
    ///
    /// You can choose both
    /// 1. a timer period (duration) which determines how often the callback is triggered
    /// 2. a clock to measure the passage of time
    ///
    /// Both of these choices are expressed by [`TimerOptions`][1].
    ///
    /// By default the steady clock time will be used, but you could choose
    /// node time instead if you want the timer to automatically use simulated
    /// time when running as part of a simulation:
    /// ```
    /// # use rclrs::*;
    /// # let executor = Context::default().create_basic_executor();
    /// # let node = executor.create_node("my_node").unwrap();
    /// use std::time::Duration;
    ///
    /// let timer = node.create_timer_repeating(
    ///     TimerOptions::new(Duration::from_secs(1))
    ///     .node_time(),
    ///     || {
    ///         println!("Triggering once each simulated second");
    ///     },
    /// )?;
    /// # Ok::<(), RclrsError>(())
    /// ```
    ///
    /// If there is a specific manually-driven clock you want to use, you can
    /// also select that:
    /// ```
    /// # use rclrs::*;
    /// # let executor = Context::default().create_basic_executor();
    /// # let node = executor.create_node("my_node").unwrap();
    /// use std::time::Duration;
    ///
    /// let (my_clock, my_source) = Clock::with_source();
    ///
    /// let timer = node.create_timer_repeating(
    ///     TimerOptions::new(Duration::from_secs(1))
    ///     .clock(&my_clock),
    ///     || {
    ///         println!("Triggering once each simulated second");
    ///     },
    /// )?;
    ///
    /// my_source.set_ros_time_override(1_500_000_000);
    /// # Ok::<(), RclrsError>(())
    /// ```
    ///
    /// If you are okay with the default choice of clock (steady clock) then you
    /// can choose to simply pass a duration in as the options:
    /// ```
    /// # use rclrs::*;
    /// # let executor = Context::default().create_basic_executor();
    /// # let node = executor.create_node("my_node").unwrap();
    /// use std::time::Duration;
    ///
    /// let timer = node.create_timer_repeating(
    ///     Duration::from_secs(1),
    ///     || {
    ///         println!("Triggering per steady clock second");
    ///     },
    /// )?;
    /// # Ok::<(), RclrsError>(())
    /// ```
    ///
    /// # Node Timer Repeating Callbacks
    ///
    /// Node Timer repeating callbacks support three signatures:
    /// - <code>[FnMut] ()</code>
    /// - <code>[FnMut] ([Time][2])</code>
    /// - <code>[FnMut] (&[Timer])</code>
    ///
    /// You can choose to receive the current time when the callback is being
    /// triggered.
    ///
    /// Or instead of the current time, you can get a borrow of the [`Timer`]
    /// itself, that way if you need to access it from inside the callback, you
    /// do not need to worry about capturing a [`Weak`][3] and then locking it.
    /// This is useful if you need to change the callback of the timer from inside
    /// the callback of the timer.
    ///
    /// For an [`FnOnce`] instead of [`FnMut`], use [`Self::create_timer_oneshot`].
    ///
    /// [1]: crate::TimerOptions
    /// [2]: crate::Time
    /// [3]: std::sync::Weak
    pub fn create_timer_repeating<'a, Args>(
        self: &Arc<Self>,
        options: impl IntoTimerOptions<'a>,
        callback: impl IntoNodeTimerRepeatingCallback<Args>,
    ) -> Result<Timer, RclrsError> {
        self.create_timer_internal(options, callback.into_node_timer_repeating_callback())
    }

    /// Create a [`Timer`] whose callback will be triggered once after the period
    /// of the timer has elapsed. After that you will need to use
    /// [`TimerState::set_repeating`] or [`TimerState::set_oneshot`] or else
    /// nothing will happen the following times that the `Timer` elapses.
    ///
    /// This does not have an equivalent in `rclcpp`.
    ///
    /// See also:
    /// * [`Self::create_timer_repeating`]
    /// * [`Self::create_timer_inert`]
    ///
    /// # Behavior
    ///
    /// While the callback of this timer is running, no other callbacks associated
    /// with this node will be able to run. This is in contrast to callbacks given
    /// to [`Self::create_subscription`] which can run multiple times in parallel.
    ///
    /// Since the callback of this timer may block other callbacks from being able
    /// to run, it is strongly recommended to ensure that the callback returns
    /// quickly. If the callback needs to trigger long-running behavior then you
    /// can consider using [`std::thread::spawn`], or for async behaviors you can
    /// capture an [`ExecutorCommands`] in your callback and use [`ExecutorCommands::run`]
    /// to issue a task for the executor to run in its async task pool.
    ///
    /// Since these callbacks will only be triggered once, you may use [`FnOnce`] here.
    ///
    /// # Timer Options
    ///
    /// See [`NodeSate::create_timer_repeating`][3] for examples of setting the
    /// timer options.
    ///
    /// # Node Timer Oneshot Callbacks
    ///
    /// Node Timer OneShot callbacks support three signatures:
    /// - <code>[FnOnce] ()</code>
    /// - <code>[FnOnce] ([Time][2])</code>
    /// - <code>[FnOnce] (&[Timer])</code>
    ///
    /// You can choose to receive the current time when the callback is being
    /// triggered.
    ///
    /// Or instead of the current time, you can get a borrow of the [`Timer`]
    /// itself, that way if you need to access it from inside the callback, you
    /// do not need to worry about capturing a [`Weak`][3] and then locking it.
    /// This is useful if you need to change the callback of the timer from inside
    /// the callback of the timer.
    ///
    /// [2]: crate::Time
    /// [3]: std::sync::Weak
    pub fn create_timer_oneshot<'a, Args>(
        self: &Arc<Self>,
        options: impl IntoTimerOptions<'a>,
        callback: impl IntoNodeTimerOneshotCallback<Args>,
    ) -> Result<Timer, RclrsError> {
        self.create_timer_internal(options, callback.into_node_timer_oneshot_callback())
    }

    /// Create a [`Timer`] without a callback. Nothing will happen when this
    /// `Timer` elapses until you use [`TimerState::set_repeating`] or
    /// [`TimerState::set_oneshot`].
    ///
    /// This function is not usually what you want. An inert timer is usually
    /// just a follow-up state to a oneshot timer which is waiting to be given
    /// a new callback to run. However, you could use this method to declare a
    /// timer whose callbacks you will start to feed in at a later.
    ///
    /// There is no equivalent to this function in `rclcpp`.
    ///
    /// See also:
    /// * [`Self::create_timer_repeating`]
    /// * [`Self::create_timer_oneshot`]
    pub fn create_timer_inert<'a>(
        self: &Arc<Self>,
        options: impl IntoTimerOptions<'a>,
    ) -> Result<Timer, RclrsError> {
        self.create_timer_internal(options, AnyTimerCallback::Inert)
    }

    /// Used internally to create any kind of [`Timer`].
    ///
    /// Downstream users should instead use:
    /// * [`Self::create_timer_repeating`]
    /// * [`Self::create_timer_oneshot`]
    /// * [`Self::create_timer_inert`]
    fn create_timer_internal<'a>(
        self: &Arc<Self>,
        options: impl IntoTimerOptions<'a>,
        callback: AnyTimerCallback<Node>,
    ) -> Result<Timer, RclrsError> {
        let options = options.into_timer_options();
        let clock = options.clock.as_clock(self);
        let node = options.clock.is_node_time().then(|| Arc::clone(self));
        TimerState::create(
            options.period,
            clock,
            callback,
            self.commands.async_worker_commands(),
            &self.handle.context_handle,
            node,
        )
    }

    /// Returns the ROS domain ID that the node is using.
    ///
    /// The domain ID controls which nodes can send messages to each other, see the [ROS 2 concept article][1].
    /// It can be set through the `ROS_DOMAIN_ID` environment variable or by
    /// passing custom [`InitOptions`][2] into [`Context::new`][3] or [`Context::from_env`][4].
    ///
    /// [1]: https://docs.ros.org/en/rolling/Concepts/About-Domain-ID.html
    /// [2]: crate::InitOptions
    /// [3]: crate::Context::new
    /// [4]: crate::Context::from_env
    ///
    /// # Example
    /// ```
    /// # use rclrs::*;
    /// // Set default ROS domain ID to 10 here
    /// std::env::set_var("ROS_DOMAIN_ID", "10");
    /// let executor = Context::default().create_basic_executor();
    /// let node = executor.create_node("domain_id_node")?;
    /// let domain_id = node.domain_id();
    /// assert_eq!(domain_id, 10);
    /// # Ok::<(), RclrsError>(())
    /// ```
    pub fn domain_id(&self) -> usize {
        let rcl_node = self.handle.rcl_node.lock().unwrap();
        let mut domain_id: usize = 0;
        let ret = unsafe {
            // SAFETY: No preconditions for this function.
            rcl_node_get_domain_id(&*rcl_node, &mut domain_id)
        };

        debug_assert_eq!(ret, 0);
        domain_id
    }

    /// Creates a [`ParameterBuilder`] that can be used to set parameter declaration options and
    /// declare a parameter as [`OptionalParameter`](crate::parameter::OptionalParameter),
    /// [`MandatoryParameter`](crate::parameter::MandatoryParameter), or
    /// [`ReadOnly`](crate::parameter::ReadOnlyParameter).
    ///
    /// # Example
    /// ```
    /// # use rclrs::*;
    /// let executor = Context::default().create_basic_executor();
    /// let node = executor.create_node("domain_id_node")?;
    /// // Set it to a range of 0-100, with a step of 2
    /// let range = ParameterRange {
    ///     lower: Some(0),
    ///     upper: Some(100),
    ///     step: Some(2),
    /// };
    /// let param = node.declare_parameter("int_param")
    ///                 .default(10)
    ///                 .range(range)
    ///                 .mandatory()
    ///                 .unwrap();
    /// assert_eq!(param.get(), 10);
    /// param.set(50).unwrap();
    /// assert_eq!(param.get(), 50);
    /// // Out of range, will return an error
    /// assert!(param.set(200).is_err());
    /// # Ok::<(), RclrsError>(())
    /// ```
    pub fn declare_parameter<'a, T: ParameterVariant + 'a>(
        &'a self,
        name: impl Into<Arc<str>>,
    ) -> ParameterBuilder<'a, T> {
        self.parameter.declare(name.into())
    }

    /// Enables usage of undeclared parameters for this node.
    ///
    /// Returns a [`Parameters`] struct that can be used to get and set all parameters.
    pub fn use_undeclared_parameters(&self) -> Parameters {
        self.parameter.allow_undeclared();
        Parameters {
            interface: &self.parameter,
        }
    }

    /// Same as [`Self::notify_on_graph_change_with_period`] but uses a
    /// recommended default period of 100ms.
    pub fn notify_on_graph_change(
        &self,
        condition: impl FnMut() -> bool + Send + 'static,
    ) -> Promise<()> {
        self.notify_on_graph_change_with_period(Duration::from_millis(100), condition)
    }

    /// This function allows you to track when a specific graph change happens.
    ///
    /// Provide a function that will be called each time a graph change occurs.
    /// You will be given a [`Promise`] that will be fulfilled when the condition
    /// returns true. The condition will be checked under these conditions:
    /// - once immediately as this function is run
    /// - each time rcl notifies us that a graph change has happened
    /// - each time the period elapses
    ///
    /// We specify a period because it is possible that race conditions at the
    /// rcl layer could trigger a notification of a graph change before your
    /// API calls will be able to observe it.
    ///
    ///
    pub fn notify_on_graph_change_with_period(
        &self,
        period: Duration,
        mut condition: impl FnMut() -> bool + Send + 'static,
    ) -> Promise<()> {
        let (listener, mut on_graph_change_receiver) = unbounded();
        let promise = self.commands.query(async move {
            loop {
                match timeout(period, on_graph_change_receiver.next()).await {
                    Ok(Some(_)) | Err(_) => {
                        // Either we received a notification that there was a
                        // graph change, or the timeout elapsed. Either way, we
                        // want to check the condition and break out of the loop
                        // if the condition is true.
                        if condition() {
                            return;
                        }
                    }
                    Ok(None) => {
                        // We've been notified that the graph change sender is
                        // closed which means we will never receive another
                        // graph change update. This only happens when a node
                        // is being torn down, so go ahead and exit this loop.
                        return;
                    }
                }
            }
        });

        self.graph_change_action
            .unbounded_send(NodeGraphAction::NewGraphListener(listener))
            .ok();

        promise
    }

    /// Get the [`ExecutorCommands`] used by this Node.
    pub fn commands(&self) -> &Arc<ExecutorCommands> {
        &self.commands
    }

    /// Get the logger associated with this Node.
    pub fn logger(&self) -> &Logger {
        &self.logger
    }

    // Helper for name(), namespace(), fully_qualified_name()
    fn call_string_getter(
        &self,
        getter: unsafe extern "C" fn(*const rcl_node_t) -> *const c_char,
    ) -> String {
        let rcl_node = self.handle.rcl_node.lock().unwrap();
        unsafe { call_string_getter_with_rcl_node(&rcl_node, getter) }
    }

    pub(crate) fn handle(&self) -> &Arc<NodeHandle> {
        &self.handle
    }
}

impl<'a> ToLogParams<'a> for &'a NodeState {
    fn to_log_params(self) -> LogParams<'a> {
        self.logger().to_log_params()
    }
}

// Helper used to implement call_string_getter(), but also used to get the FQN in the Node::new()
// function, which is why it's not merged into Node::call_string_getter().
// This function is unsafe since it's possible to pass in an rcl_node_t with dangling
// pointers etc.
pub(crate) unsafe fn call_string_getter_with_rcl_node(
    rcl_node: &rcl_node_t,
    getter: unsafe extern "C" fn(*const rcl_node_t) -> *const c_char,
) -> String {
    let char_ptr = getter(rcl_node);
    debug_assert!(!char_ptr.is_null());
    // SAFETY: The returned CStr is immediately converted to an owned string,
    // so the lifetime is no issue. The ptr is valid as per the documentation
    // of rcl_node_get_name.
    let cstr = CStr::from_ptr(char_ptr);
    cstr.to_string_lossy().into_owned()
}

// SAFETY: The functions accessing this type, including drop(), shouldn't care about the thread
// they are running in. Therefore, this type can be safely sent to another thread.
unsafe impl Send for rcl_node_t {}

#[cfg(test)]
mod tests {
    use crate::{test_helpers::*, *};

    #[test]
    fn traits() {
        assert_send::<NodeState>();
        assert_sync::<NodeState>();
    }

    #[test]
    fn test_topic_names_and_types() -> Result<(), RclrsError> {
        use crate::vendor::test_msgs::msg;

        let graph = construct_test_graph("test_topics_graph")?;

        let _node_1_defaults_subscription = graph.node1.create_subscription::<msg::Defaults, _>(
            "graph_test_topic_3",
            |_msg: msg::Defaults| {},
        )?;
        let _node_2_empty_subscription = graph
            .node2
            .create_subscription::<msg::Empty, _>("graph_test_topic_1", |_msg: msg::Empty| {})?;
        let _node_2_basic_types_subscription =
            graph.node2.create_subscription::<msg::BasicTypes, _>(
                "graph_test_topic_2",
                |_msg: msg::BasicTypes| {},
            )?;

        std::thread::sleep(std::time::Duration::from_millis(100));

        let topic_names_and_types = graph.node1.get_topic_names_and_types()?;

        let types = topic_names_and_types
            .get("/test_topics_graph/graph_test_topic_1")
            .unwrap();
        assert!(types.contains(&"test_msgs/msg/Empty".to_string()));
        let types = topic_names_and_types
            .get("/test_topics_graph/graph_test_topic_2")
            .unwrap();
        assert!(types.contains(&"test_msgs/msg/BasicTypes".to_string()));

        let types = topic_names_and_types
            .get("/test_topics_graph/graph_test_topic_3")
            .unwrap();
        assert!(types.contains(&"test_msgs/msg/Defaults".to_string()));

        Ok(())
    }

    #[test]
    fn test_logger_name() -> Result<(), RclrsError> {
        // Use helper to create 2 nodes for us
        let graph = construct_test_graph("test_logger_name")?;

        assert_eq!(
            graph.node1.logger().name(),
            "test_logger_name.graph_test_node_1"
        );
        assert_eq!(
            graph.node2.logger().name(),
            "test_logger_name.graph_test_node_2"
        );

        Ok(())
    }
}<|MERGE_RESOLUTION|>--- conflicted
+++ resolved
@@ -30,26 +30,15 @@
 use rosidl_runtime_rs::{Action, Message};
 
 use crate::{
-<<<<<<< HEAD
     rcl_bindings::*, ActionClient, ActionClientOptions, ActionClientState, ActionGoalReceiver,
-    ActionServer, ActionServerOptions, ActionServerState, Client, ClientOptions, ClientState,
-    Clock, ContextHandle, ExecutorCommands, IntoAsyncServiceCallback,
+    ActionServer, ActionServerOptions, ActionServerState, AnyTimerCallback, Client, ClientOptions,
+    ClientState, Clock, ContextHandle, ExecutorCommands, IntoAsyncServiceCallback,
     IntoAsyncSubscriptionCallback, IntoNodeServiceCallback, IntoNodeSubscriptionCallback,
-    LogParams, Logger, ParameterBuilder, ParameterInterface, ParameterVariant, Parameters, Promise,
-    Publisher, PublisherOptions, PublisherState, RclrsError, RequestedGoal, Service,
-    ServiceOptions, ServiceState, Subscription, SubscriptionOptions, SubscriptionState,
-    TerminatedGoal, TimeSource, ToLogParams, Worker, WorkerOptions, WorkerState,
-    ENTITY_LIFECYCLE_MUTEX,
-=======
-    rcl_bindings::*, AnyTimerCallback, Client, ClientOptions, ClientState, Clock, ContextHandle,
-    ExecutorCommands, IntoAsyncServiceCallback, IntoAsyncSubscriptionCallback,
-    IntoNodeServiceCallback, IntoNodeSubscriptionCallback, IntoNodeTimerOneshotCallback,
-    IntoNodeTimerRepeatingCallback, IntoTimerOptions, LogParams, Logger, ParameterBuilder,
-    ParameterInterface, ParameterVariant, Parameters, Promise, Publisher, PublisherOptions,
-    PublisherState, RclrsError, Service, ServiceOptions, ServiceState, Subscription,
-    SubscriptionOptions, SubscriptionState, TimeSource, Timer, TimerState, ToLogParams, Worker,
-    WorkerOptions, WorkerState, ENTITY_LIFECYCLE_MUTEX,
->>>>>>> 0ff08404
+    IntoNodeTimerOneshotCallback, IntoNodeTimerRepeatingCallback, IntoTimerOptions, LogParams,
+    Logger, ParameterBuilder, ParameterInterface, ParameterVariant, Parameters, Promise, Publisher,
+    PublisherOptions, PublisherState, RclrsError, RequestedGoal, Service, ServiceOptions,
+    ServiceState, Subscription, SubscriptionOptions, SubscriptionState, TerminatedGoal, TimeSource,
+    Timer, TimerState, ToLogParams, Worker, WorkerOptions, WorkerState, ENTITY_LIFECYCLE_MUTEX,
 };
 
 /// A processing unit that can communicate with other nodes. See the API of
