<<<<<<< HEAD
mod node_options;
pub use node_options::*;

mod graph;
pub use graph::*;

mod node_graph_task;
use node_graph_task::*;

=======
mod graph;
mod node_options;
>>>>>>> 09184761
use std::{
    cmp::PartialEq,
    ffi::CStr,
    fmt,
    os::raw::c_char,
<<<<<<< HEAD
    sync::{Arc, Mutex},
    time::Duration,
=======
    sync::{atomic::AtomicBool, Arc, Mutex, Weak},
    vec::Vec,
>>>>>>> 09184761
};

use futures::{
    StreamExt,
    channel::mpsc::{unbounded, UnboundedSender},
};

use async_std::future::timeout;

use rosidl_runtime_rs::Message;

<<<<<<< HEAD
use crate::{
    rcl_bindings::*,
    Client, Clock, ContextHandle, Promise, ParameterBuilder, ParameterInterface,
    ParameterVariant, Parameters, Publisher, QoSProfile, RclrsError, Service,
    Subscription, SubscriptionCallback, SubscriptionAsyncCallback, ServiceCallback,
    ServiceAsyncCallback, ExecutorCommands, TimeSource, ENTITY_LIFECYCLE_MUTEX,
=======
pub use self::{graph::*, node_options::*};
use crate::{
    rcl_bindings::*, Client, ClientBase, Clock, ContextHandle, GuardCondition, LogParams, Logger,
    ParameterBuilder, ParameterInterface, ParameterVariant, Parameters, Publisher, QoSProfile,
    RclrsError, Service, ServiceBase, Subscription, SubscriptionBase, SubscriptionCallback,
    TimeSource, ToLogParams, ENTITY_LIFECYCLE_MUTEX,
>>>>>>> 09184761
};

/// A processing unit that can communicate with other nodes.
///
/// Nodes are a core concept in ROS 2. Refer to the official ["Understanding ROS 2 nodes"][1]
/// tutorial for an introduction.
///
/// Ownership of the node is shared with all the primitives such as [`Publisher`]s and [`Subscription`]s
/// that are created from it. That means that even after the `Node` itself is dropped, it will continue
/// to exist and be displayed by e.g. `ros2 topic` as long as any one of its primitives is not dropped.
///
/// # Creating
/// Use [`Executor::create_node`][7] to create a new node. Pass in [`NodeOptions`] to set all the different
/// options for node creation, or just pass in a string for the node's name if the default options are okay.
///
/// # Naming
/// A node has a *name* and a *namespace*.
/// The node namespace will be prefixed to the node name to form the *fully qualified
/// node name*. This is the name that is shown e.g. in `ros2 node list`.
/// Similarly, the node namespace will be prefixed to all names of topics and services
/// created from this node.
///
/// By convention, a node name with a leading underscore marks the node as hidden.
///
/// It's a good idea for node names in the same executable to be unique.
///
/// ## Remapping
/// The namespace and name given when creating the node can be overridden through the command line.
/// In that sense, the parameters to the node creation functions are only the _default_ namespace and
/// name.
/// See also the [official tutorial][1] on the command line arguments for ROS nodes, and the
/// [`Node::namespace()`][3] and [`Node::name()`][4] functions for examples.
///
/// ## Rules for valid names
/// The rules for valid node names and node namespaces are explained in
/// [`NodeOptions::new()`][5] and [`NodeOptions::namespace()`][6].
///
/// [1]: https://docs.ros.org/en/rolling/Tutorials/Understanding-ROS2-Nodes.html
/// [2]: https://docs.ros.org/en/rolling/How-To-Guides/Node-arguments.html
/// [3]: Node::namespace
/// [4]: Node::name
/// [5]: crate::NodeOptions::new
/// [6]: crate::NodeOptions::namespace
/// [7]: crate::Executor::create_node
pub struct Node {
    time_source: TimeSource,
    parameter: ParameterInterface,
<<<<<<< HEAD
    commands: Arc<ExecutorCommands>,
    graph_change_action: UnboundedSender<NodeGraphAction>,
    handle: Arc<NodeHandle>,
=======
    logger: Logger,
    pub(crate) handle: Arc<NodeHandle>,
>>>>>>> 09184761
}

/// This struct manages the lifetime of an `rcl_node_t`, and accounts for its
/// dependency on the lifetime of its `rcl_context_t` by ensuring that this
/// dependency is [dropped after][1] the `rcl_node_t`.
/// Note: we capture the rcl_node_t returned from rcl_get_zero_initialized_node()
/// to guarantee that the node handle exists until we drop the NodeHandle
/// instance. This addresses an issue where previously the address of the variable
/// in the builder.rs was being used, and whose lifespan was (just) shorter than the
/// NodeHandle instance.
///
/// [1]: <https://doc.rust-lang.org/reference/destructors.html>
pub(crate) struct NodeHandle {
    pub(crate) rcl_node: Mutex<rcl_node_t>,
    pub(crate) context_handle: Arc<ContextHandle>,
    /// In the humble distro, rcl is sensitive to the address of the rcl_node_t
    /// object being moved (this issue seems to be gone in jazzy), so we need
    /// to initialize the rcl_node_t in-place inside this struct. In the event
    /// that the initialization fails (e.g. it was created with an invalid name)
    /// we need to make sure that we do not call rcl_node_fini on it while
    /// dropping the NodeHandle, so we keep track of successful initialization
    /// with this variable.
    ///
    /// We may be able to restructure this in the future when we no longer need
    /// to support Humble.
    pub(crate) initialized: AtomicBool,
}

impl Drop for NodeHandle {
    fn drop(&mut self) {
        if !self.initialized.load(std::sync::atomic::Ordering::Acquire) {
            // The node was not correctly initialized, e.g. it was created with
            // an invalid name, so we must not try to finalize it or else we
            // will get undefined behavior.
            return;
        }

        let _context_lock = self.context_handle.rcl_context.lock().unwrap();
        let mut rcl_node = self.rcl_node.lock().unwrap();
        let _lifecycle_lock = ENTITY_LIFECYCLE_MUTEX.lock().unwrap();

        // SAFETY: The entity lifecycle mutex is locked to protect against the risk of
        // global variables in the rmw implementation being unsafely modified during cleanup.
        unsafe { rcl_node_fini(&mut *rcl_node) };
    }
}

impl Eq for Node {}

impl PartialEq for Node {
    fn eq(&self, other: &Self) -> bool {
        Arc::ptr_eq(&self.handle, &other.handle)
    }
}

impl fmt::Debug for Node {
    fn fmt(&self, f: &mut fmt::Formatter<'_>) -> Result<(), fmt::Error> {
        f.debug_struct("Node")
            .field("fully_qualified_name", &self.fully_qualified_name())
            .finish()
    }
}

impl Node {
    /// Returns the clock associated with this node.
    pub fn get_clock(&self) -> Clock {
        self.time_source.get_clock()
    }

    /// Returns the name of the node.
    ///
    /// This returns the name after remapping, so it is not necessarily the same as the name that
    /// was used when creating the node.
    ///
    /// # Example
    /// ```
    /// # use rclrs::{Context, InitOptions, RclrsError};
    /// // Without remapping
    /// let executor = Context::default().create_basic_executor();
    /// let node = executor.create_node("my_node")?;
    /// assert_eq!(node.name(), "my_node");
    /// // With remapping
    /// let remapping = ["--ros-args", "-r", "__node:=your_node"].map(String::from);
<<<<<<< HEAD
    /// let executor_r = Context::new(remapping)?.create_basic_executor();
=======
    /// let executor_r = Context::new(remapping, InitOptions::default())?.create_basic_executor();
>>>>>>> 09184761
    /// let node_r = executor_r.create_node("my_node")?;
    /// assert_eq!(node_r.name(), "your_node");
    /// # Ok::<(), RclrsError>(())
    /// ```
    pub fn name(&self) -> String {
        self.call_string_getter(rcl_node_get_name)
    }

    /// Returns the namespace of the node.
    ///
    /// This returns the namespace after remapping, so it is not necessarily the same as the
    /// namespace that was used when creating the node.
    ///
    /// # Example
    /// ```
<<<<<<< HEAD
    /// # use rclrs::{Context, RclrsError, NodeOptions};
    /// // Without remapping
    /// let executor = Context::default().create_basic_executor();
    /// let node = executor.create_node(
    ///     NodeOptions::new("my_node")
=======
    /// # use rclrs::{Context, InitOptions, RclrsError, IntoNodeOptions};
    /// // Without remapping
    /// let executor = Context::default().create_basic_executor();
    /// let node = executor.create_node(
    ///     "my_node"
>>>>>>> 09184761
    ///     .namespace("/my/namespace")
    /// )?;
    /// assert_eq!(node.namespace(), "/my/namespace");
    /// // With remapping
    /// let remapping = ["--ros-args", "-r", "__ns:=/your_namespace"].map(String::from);
<<<<<<< HEAD
    /// let executor_r = Context::new(remapping)?.create_basic_executor();
=======
    /// let executor_r = Context::new(remapping, InitOptions::default())?.create_basic_executor();
>>>>>>> 09184761
    /// let node_r = executor_r.create_node("my_node")?;
    /// assert_eq!(node_r.namespace(), "/your_namespace");
    /// # Ok::<(), RclrsError>(())
    /// ```
    pub fn namespace(&self) -> String {
        self.call_string_getter(rcl_node_get_namespace)
    }

    /// Returns the fully qualified name of the node.
    ///
    /// The fully qualified name of the node is the node namespace combined with the node name.
    /// It is subject to the remappings shown in [`Node::name()`] and [`Node::namespace()`].
    ///
    /// # Example
    /// ```
<<<<<<< HEAD
    /// # use rclrs::{Context, RclrsError, NodeOptions};
    /// let executor = Context::default().create_basic_executor();
    /// let node = executor.create_node(
    ///     NodeOptions::new("my_node")
=======
    /// # use rclrs::{Context, RclrsError, IntoNodeOptions};
    /// let executor = Context::default().create_basic_executor();
    /// let node = executor.create_node(
    ///     "my_node"
>>>>>>> 09184761
    ///     .namespace("/my/namespace")
    /// )?;
    /// assert_eq!(node.fully_qualified_name(), "/my/namespace/my_node");
    /// # Ok::<(), RclrsError>(())
    /// ```
    pub fn fully_qualified_name(&self) -> String {
        self.call_string_getter(rcl_node_get_fully_qualified_name)
    }

    /// Creates a [`Client`][1].
    ///
    /// [1]: crate::Client
    // TODO: make client's lifetime depend on node's lifetime
    pub fn create_client<T>(
        self: &Arc<Self>,
        topic: &str,
        qos: QoSProfile,
    ) -> Result<Arc<Client<T>>, RclrsError>
    where
        T: rosidl_runtime_rs::Service,
    {
<<<<<<< HEAD
        Client::<T>::create(topic, qos, &self)
=======
        let client = Arc::new(Client::<T>::new(Arc::clone(&self.handle), topic)?);
        { self.clients_mtx.lock().unwrap() }.push(Arc::downgrade(&client) as Weak<dyn ClientBase>);
        Ok(client)
    }

    /// Creates a [`GuardCondition`][1] with no callback.
    ///
    /// A weak pointer to the `GuardCondition` is stored within this node.
    /// When this node is added to a wait set (e.g. when its executor is [spinning][2]),
    /// the guard condition can be used to interrupt the wait.
    ///
    /// [1]: crate::GuardCondition
    /// [2]: crate::Executor::spin
    pub fn create_guard_condition(&self) -> Arc<GuardCondition> {
        let guard_condition = Arc::new(GuardCondition::new_with_context_handle(
            Arc::clone(&self.handle.context_handle),
            None,
        ));
        { self.guard_conditions_mtx.lock().unwrap() }
            .push(Arc::downgrade(&guard_condition) as Weak<GuardCondition>);
        guard_condition
    }

    /// Creates a [`GuardCondition`][1] with a callback.
    ///
    /// A weak pointer to the `GuardCondition` is stored within this node.
    /// When this node is added to a wait set (e.g. when its executor is [spinning][2]),
    /// the guard condition can be used to interrupt the wait.
    ///
    /// [1]: crate::GuardCondition
    /// [2]: crate::Executor::spin
    pub fn create_guard_condition_with_callback<F>(&mut self, callback: F) -> Arc<GuardCondition>
    where
        F: Fn() + Send + Sync + 'static,
    {
        let guard_condition = Arc::new(GuardCondition::new_with_context_handle(
            Arc::clone(&self.handle.context_handle),
            Some(Box::new(callback) as Box<dyn Fn() + Send + Sync>),
        ));
        { self.guard_conditions_mtx.lock().unwrap() }
            .push(Arc::downgrade(&guard_condition) as Weak<GuardCondition>);
        guard_condition
>>>>>>> 09184761
    }

    /// Creates a [`Publisher`][1].
    ///
    /// [1]: crate::Publisher
    pub fn create_publisher<T>(
        &self,
        topic: &str,
        qos: QoSProfile,
    ) -> Result<Arc<Publisher<T>>, RclrsError>
    where
        T: Message,
    {
        Ok(Arc::new(Publisher::<T>::new(Arc::clone(&self.handle), topic, qos)?))
    }

    /// Creates a [`Service`] with an ordinary callback.
    ///
    /// Even though this takes in a blocking (non-async) function, the callback
    /// may run in parallel with other callbacks. This callback may even run
    /// multiple times simultaneously with different incoming requests.
    ///
<<<<<<< HEAD
    /// Any internal state that needs to be mutated will need to be wrapped in
    /// [`Mutex`] to ensure it is synchronized across multiple simultaneous runs
    /// of the callback. To share internal state outside of the callback you will
    /// need to wrap it in [`Arc`] or `Arc<Mutex<S>>`.
    //
    // TODO(@mxgrey): Add examples showing each supported signature
    pub fn create_service<T, Args>(
=======
    /// [1]: crate::Service
    pub fn create_service<T, F>(
>>>>>>> 09184761
        &self,
        topic: &str,
        qos: QoSProfile,
        callback: impl ServiceCallback<T, Args>,
    ) -> Result<Arc<Service<T>>, RclrsError>
    where
        T: rosidl_runtime_rs::Service,
    {
        Service::<T>::create(
            topic,
            qos,
            callback.into_service_callback(),
            &self.handle,
            &self.commands,
        )
    }

    /// Creates a [`Service`] with an async callback.
    ///
    /// This callback may run in parallel with other callbacks. It may even run
    /// multiple times simultaneously with different incoming requests. This
    /// parallelism will depend on the executor that is being used. When the
    /// callback uses `.await`, it will not block anything else from running.
    ///
<<<<<<< HEAD
    /// Any internal state that needs to be mutated will need to be wrapped in
    /// [`Mutex`] to ensure it is synchronized across multiple runs of the
    /// callback. To share internal state outside of the callback you will need
    /// to wrap it in [`Arc`] (immutable) or `Arc<Mutex<S>>` (mutable).
    //
    // TODO(@mxgrey): Add examples showing each supported signature
    pub fn create_async_service<T, Args>(
        &self,
        topic: &str,
        qos: QoSProfile,
        callback: impl ServiceAsyncCallback<T, Args>,
    ) -> Result<Arc<Service<T>>, RclrsError>
    where
        T: rosidl_runtime_rs::Service,
    {
        Service::<T>::create(
            topic,
            qos,
            callback.into_service_async_callback(),
            &self.handle,
            &self.commands,
        )
    }

    /// Creates a [`Subscription`] with an ordinary callback.
    ///
    /// Even though this takes in a blocking (non-async) function, the callback
    /// may run in parallel with other callbacks. This callback may even run
    /// multiple times simultaneously with different incoming messages. This
    /// parallelism will depend on the executor that is being used.
    ///
    /// Any internal state that needs to be mutated will need to be wrapped in
    /// [`Mutex`] to ensure it is synchronized across multiple simultaneous runs
    /// of the callback. To share internal state outside of the callback you will
    /// need to wrap it in [`Arc`] or `Arc<Mutex<S>>`.
    //
    // TODO(@mxgrey): Add examples showing each supported signature
=======
    /// [1]: crate::Subscription
>>>>>>> 09184761
    pub fn create_subscription<T, Args>(
        &self,
        topic: &str,
        qos: QoSProfile,
        callback: impl SubscriptionCallback<T, Args>,
    ) -> Result<Arc<Subscription<T>>, RclrsError>
    where
        T: Message,
    {
        Subscription::<T>::create(
            topic,
            qos,
            callback.into_subscription_callback(),
            &self.handle,
            &self.commands,
        )
    }

    /// Creates a [`Subscription`] with an async callback.
    ///
    /// This callback may run in parallel with other callbacks. It may even run
    /// multiple times simultaneously with different incoming messages. This
    /// parallelism will depend on the executor that is being used. When the
    /// callback uses `.await`, it will not block anything else from running.
    ///
    /// Any internal state that needs to be mutated will need to be wrapped in
    /// [`Mutex`] to ensure it is synchronized across multiple runs of the
    /// callback. To share internal state outside of the callback you will need
    /// to wrap it in [`Arc`] or `Arc<Mutex<S>>`.
    //
    // TODO(@mxgrey): Add examples showing each supported signature
    pub fn create_async_subscription<T, Args>(
        &self,
        topic: &str,
        qos: QoSProfile,
        callback: impl SubscriptionAsyncCallback<T, Args>,
    ) -> Result<Arc<Subscription<T>>, RclrsError>
    where
        T: Message,
    {
        Subscription::<T>::create(
            topic,
            qos,
            callback.into_subscription_async_callback(),
            &self.handle,
            &self.commands,
        )
    }

    /// Returns the ROS domain ID that the node is using.
    ///
    /// The domain ID controls which nodes can send messages to each other, see the [ROS 2 concept article][1].
    /// It can be set through the `ROS_DOMAIN_ID` environment variable or by
    /// passing custom [`NodeOptions`] into [`Context::new`][2] or [`Context::from_env`][3].
    ///
    /// [1]: https://docs.ros.org/en/rolling/Concepts/About-Domain-ID.html
    /// [2]: crate::Context::new
    /// [3]: crate::Context::from_env
    ///
    /// # Example
    /// ```
    /// # use rclrs::{Context, RclrsError};
    /// // Set default ROS domain ID to 10 here
    /// std::env::set_var("ROS_DOMAIN_ID", "10");
    /// let executor = Context::default().create_basic_executor();
    /// let node = executor.create_node("domain_id_node")?;
    /// let domain_id = node.domain_id();
    /// assert_eq!(domain_id, 10);
    /// # Ok::<(), RclrsError>(())
    /// ```
    pub fn domain_id(&self) -> usize {
        let rcl_node = self.handle.rcl_node.lock().unwrap();
        let mut domain_id: usize = 0;
        let ret = unsafe {
            // SAFETY: No preconditions for this function.
            rcl_node_get_domain_id(&*rcl_node, &mut domain_id)
        };

        debug_assert_eq!(ret, 0);
        domain_id
    }

    /// Creates a [`ParameterBuilder`] that can be used to set parameter declaration options and
    /// declare a parameter as [`OptionalParameter`](crate::parameter::OptionalParameter),
    /// [`MandatoryParameter`](crate::parameter::MandatoryParameter), or
    /// [`ReadOnly`](crate::parameter::ReadOnlyParameter).
    ///
    /// # Example
    /// ```
    /// # use rclrs::{Context, ParameterRange, RclrsError};
    /// let executor = Context::default().create_basic_executor();
    /// let node = executor.create_node("domain_id_node")?;
    /// // Set it to a range of 0-100, with a step of 2
    /// let range = ParameterRange {
    ///     lower: Some(0),
    ///     upper: Some(100),
    ///     step: Some(2),
    /// };
    /// let param = node.declare_parameter("int_param")
    ///                 .default(10)
    ///                 .range(range)
    ///                 .mandatory()
    ///                 .unwrap();
    /// assert_eq!(param.get(), 10);
    /// param.set(50).unwrap();
    /// assert_eq!(param.get(), 50);
    /// // Out of range, will return an error
    /// assert!(param.set(200).is_err());
    /// # Ok::<(), RclrsError>(())
    /// ```
    pub fn declare_parameter<'a, T: ParameterVariant + 'a>(
        &'a self,
        name: impl Into<Arc<str>>,
    ) -> ParameterBuilder<'a, T> {
        self.parameter.declare(name.into())
    }

    /// Enables usage of undeclared parameters for this node.
    ///
    /// Returns a [`Parameters`] struct that can be used to get and set all parameters.
    pub fn use_undeclared_parameters(&self) -> Parameters {
        self.parameter.allow_undeclared();
        Parameters {
            interface: &self.parameter,
        }
    }

<<<<<<< HEAD
    /// Same as [`Self::notify_on_graph_change_with_period`] but uses a
    /// recommended default period of 100ms.
    pub fn notify_on_graph_change(
        &self,
        condition: impl FnMut() -> bool + Send + 'static,
    ) -> Promise<()> {
        self.notify_on_graph_change_with_period(Duration::from_millis(100), condition)
    }

    /// This function allows you to track when a specific graph change happens.
    ///
    /// Provide a function that will be called each time a graph change occurs.
    /// You will be given a [`Promise`] that will be fulfilled when the condition
    /// returns true. The condition will be checked under these conditions:
    /// - once immediately as this function is run
    /// - each time rcl notifies us that a graph change has happened
    /// - each time the period elapses
    ///
    /// We specify a period because it is possible that race conditions at the
    /// rcl layer could trigger a notification of a graph change before your
    /// API calls will be able to observe it.
    ///
    ///
    pub fn notify_on_graph_change_with_period(
        &self,
        period: Duration,
        mut condition: impl FnMut() -> bool + Send + 'static,
    ) -> Promise<()> {
        let (listener, mut on_graph_change_receiver) = unbounded();
        let promise = self.commands.query(async move {
            loop {
                match timeout(period, on_graph_change_receiver.next()).await {
                    Ok(Some(_)) | Err(_) => {
                        // Either we received a notification that there was a
                        // graph change, or the timeout elapsed. Either way, we
                        // want to check the condition and break out of the loop
                        // if the condition is true.
                        if condition() {
                            return;
                        }
                    }
                    Ok(None) => {
                        // We've been notified that the graph change sender is
                        // closed which means we will never receive another
                        // graph change update. This only happens when a node
                        // is being torn down, so go ahead and exit this loop.
                        return;
                    }
                }
            }
        });

        self.graph_change_action
            .unbounded_send(NodeGraphAction::NewGraphListener(listener))
            .ok();

        promise
    }

    /// Get the [`ExecutorCommands`] used by this Node.
    pub fn commands(&self) -> &Arc<ExecutorCommands> {
        &self.commands
    }

    // Helper for name(), namespace(), fully_qualified_name()
    fn call_string_getter(
        &self,
        getter: unsafe extern "C" fn(*const rcl_node_t) -> *const c_char,
    ) -> String {
        let rcl_node = self.handle.rcl_node.lock().unwrap();
        unsafe { call_string_getter_with_rcl_node(&rcl_node, getter) }
    }

    pub(crate) fn handle(&self) -> &Arc<NodeHandle> {
        &self.handle
=======
    /// Get the logger associated with this Node.
    pub fn logger(&self) -> &Logger {
        &self.logger
    }
}

impl<'a> ToLogParams<'a> for &'a Node {
    fn to_log_params(self) -> LogParams<'a> {
        self.logger().to_log_params()
>>>>>>> 09184761
    }
}

// Helper used to implement call_string_getter(), but also used to get the FQN in the Node::new()
// function, which is why it's not merged into Node::call_string_getter().
// This function is unsafe since it's possible to pass in an rcl_node_t with dangling
// pointers etc.
pub(crate) unsafe fn call_string_getter_with_rcl_node(
    rcl_node: &rcl_node_t,
    getter: unsafe extern "C" fn(*const rcl_node_t) -> *const c_char,
) -> String {
    let char_ptr = getter(rcl_node);
    debug_assert!(!char_ptr.is_null());
    // SAFETY: The returned CStr is immediately converted to an owned string,
    // so the lifetime is no issue. The ptr is valid as per the documentation
    // of rcl_node_get_name.
    let cstr = CStr::from_ptr(char_ptr);
    cstr.to_string_lossy().into_owned()
}

// SAFETY: The functions accessing this type, including drop(), shouldn't care about the thread
// they are running in. Therefore, this type can be safely sent to another thread.
unsafe impl Send for rcl_node_t {}

#[cfg(test)]
mod tests {
    use super::*;
    use crate::test_helpers::*;

    #[test]
    fn traits() {
        assert_send::<Node>();
        assert_sync::<Node>();
    }

    #[test]
    fn test_topic_names_and_types() -> Result<(), RclrsError> {
        use crate::QOS_PROFILE_SYSTEM_DEFAULT;
        use test_msgs::msg;

        let graph = construct_test_graph("test_topics_graph")?;

        let _node_1_defaults_subscription = graph.node1.create_subscription::<msg::Defaults, _>(
            "graph_test_topic_3",
            QOS_PROFILE_SYSTEM_DEFAULT,
            |_msg: msg::Defaults| {},
        )?;
        let _node_2_empty_subscription = graph.node2.create_subscription::<msg::Empty, _>(
            "graph_test_topic_1",
            QOS_PROFILE_SYSTEM_DEFAULT,
            |_msg: msg::Empty| {},
        )?;
        let _node_2_basic_types_subscription =
            graph.node2.create_subscription::<msg::BasicTypes, _>(
                "graph_test_topic_2",
                QOS_PROFILE_SYSTEM_DEFAULT,
                |_msg: msg::BasicTypes| {},
            )?;

        std::thread::sleep(std::time::Duration::from_millis(100));

        let topic_names_and_types = graph.node1.get_topic_names_and_types()?;

        let types = topic_names_and_types
            .get("/test_topics_graph/graph_test_topic_1")
            .unwrap();
        assert!(types.contains(&"test_msgs/msg/Empty".to_string()));
        let types = topic_names_and_types
            .get("/test_topics_graph/graph_test_topic_2")
            .unwrap();
        assert!(types.contains(&"test_msgs/msg/BasicTypes".to_string()));

        let types = topic_names_and_types
            .get("/test_topics_graph/graph_test_topic_3")
            .unwrap();
        assert!(types.contains(&"test_msgs/msg/Defaults".to_string()));

        Ok(())
    }

    #[test]
    fn test_logger_name() -> Result<(), RclrsError> {
        // Use helper to create 2 nodes for us
        let graph = construct_test_graph("test_logger_name")?;

        assert_eq!(
            graph.node1.logger().name(),
            "test_logger_name.graph_test_node_1"
        );
        assert_eq!(
            graph.node2.logger().name(),
            "test_logger_name.graph_test_node_2"
        );

        Ok(())
    }
}<|MERGE_RESOLUTION|>--- conflicted
+++ resolved
@@ -1,4 +1,3 @@
-<<<<<<< HEAD
 mod node_options;
 pub use node_options::*;
 
@@ -8,22 +7,13 @@
 mod node_graph_task;
 use node_graph_task::*;
 
-=======
-mod graph;
-mod node_options;
->>>>>>> 09184761
 use std::{
     cmp::PartialEq,
     ffi::CStr,
     fmt,
     os::raw::c_char,
-<<<<<<< HEAD
-    sync::{Arc, Mutex},
+    sync::{atomic::AtomicBool, Arc, Mutex},
     time::Duration,
-=======
-    sync::{atomic::AtomicBool, Arc, Mutex, Weak},
-    vec::Vec,
->>>>>>> 09184761
 };
 
 use futures::{
@@ -35,21 +25,12 @@
 
 use rosidl_runtime_rs::Message;
 
-<<<<<<< HEAD
 use crate::{
     rcl_bindings::*,
-    Client, Clock, ContextHandle, Promise, ParameterBuilder, ParameterInterface,
+    Client, Clock, ContextHandle, LogParams, Logger, Promise, ParameterBuilder, ParameterInterface,
     ParameterVariant, Parameters, Publisher, QoSProfile, RclrsError, Service,
     Subscription, SubscriptionCallback, SubscriptionAsyncCallback, ServiceCallback,
-    ServiceAsyncCallback, ExecutorCommands, TimeSource, ENTITY_LIFECYCLE_MUTEX,
-=======
-pub use self::{graph::*, node_options::*};
-use crate::{
-    rcl_bindings::*, Client, ClientBase, Clock, ContextHandle, GuardCondition, LogParams, Logger,
-    ParameterBuilder, ParameterInterface, ParameterVariant, Parameters, Publisher, QoSProfile,
-    RclrsError, Service, ServiceBase, Subscription, SubscriptionBase, SubscriptionCallback,
-    TimeSource, ToLogParams, ENTITY_LIFECYCLE_MUTEX,
->>>>>>> 09184761
+    ServiceAsyncCallback, ExecutorCommands, TimeSource, ToLogParams, ENTITY_LIFECYCLE_MUTEX,
 };
 
 /// A processing unit that can communicate with other nodes.
@@ -97,14 +78,10 @@
 pub struct Node {
     time_source: TimeSource,
     parameter: ParameterInterface,
-<<<<<<< HEAD
+    logger: Logger,
     commands: Arc<ExecutorCommands>,
     graph_change_action: UnboundedSender<NodeGraphAction>,
     handle: Arc<NodeHandle>,
-=======
-    logger: Logger,
-    pub(crate) handle: Arc<NodeHandle>,
->>>>>>> 09184761
 }
 
 /// This struct manages the lifetime of an `rcl_node_t`, and accounts for its
@@ -188,11 +165,7 @@
     /// assert_eq!(node.name(), "my_node");
     /// // With remapping
     /// let remapping = ["--ros-args", "-r", "__node:=your_node"].map(String::from);
-<<<<<<< HEAD
-    /// let executor_r = Context::new(remapping)?.create_basic_executor();
-=======
     /// let executor_r = Context::new(remapping, InitOptions::default())?.create_basic_executor();
->>>>>>> 09184761
     /// let node_r = executor_r.create_node("my_node")?;
     /// assert_eq!(node_r.name(), "your_node");
     /// # Ok::<(), RclrsError>(())
@@ -208,29 +181,17 @@
     ///
     /// # Example
     /// ```
-<<<<<<< HEAD
-    /// # use rclrs::{Context, RclrsError, NodeOptions};
-    /// // Without remapping
-    /// let executor = Context::default().create_basic_executor();
-    /// let node = executor.create_node(
-    ///     NodeOptions::new("my_node")
-=======
     /// # use rclrs::{Context, InitOptions, RclrsError, IntoNodeOptions};
     /// // Without remapping
     /// let executor = Context::default().create_basic_executor();
     /// let node = executor.create_node(
     ///     "my_node"
->>>>>>> 09184761
     ///     .namespace("/my/namespace")
     /// )?;
     /// assert_eq!(node.namespace(), "/my/namespace");
     /// // With remapping
     /// let remapping = ["--ros-args", "-r", "__ns:=/your_namespace"].map(String::from);
-<<<<<<< HEAD
-    /// let executor_r = Context::new(remapping)?.create_basic_executor();
-=======
     /// let executor_r = Context::new(remapping, InitOptions::default())?.create_basic_executor();
->>>>>>> 09184761
     /// let node_r = executor_r.create_node("my_node")?;
     /// assert_eq!(node_r.namespace(), "/your_namespace");
     /// # Ok::<(), RclrsError>(())
@@ -246,17 +207,10 @@
     ///
     /// # Example
     /// ```
-<<<<<<< HEAD
-    /// # use rclrs::{Context, RclrsError, NodeOptions};
-    /// let executor = Context::default().create_basic_executor();
-    /// let node = executor.create_node(
-    ///     NodeOptions::new("my_node")
-=======
     /// # use rclrs::{Context, RclrsError, IntoNodeOptions};
     /// let executor = Context::default().create_basic_executor();
     /// let node = executor.create_node(
     ///     "my_node"
->>>>>>> 09184761
     ///     .namespace("/my/namespace")
     /// )?;
     /// assert_eq!(node.fully_qualified_name(), "/my/namespace/my_node");
@@ -278,52 +232,7 @@
     where
         T: rosidl_runtime_rs::Service,
     {
-<<<<<<< HEAD
         Client::<T>::create(topic, qos, &self)
-=======
-        let client = Arc::new(Client::<T>::new(Arc::clone(&self.handle), topic)?);
-        { self.clients_mtx.lock().unwrap() }.push(Arc::downgrade(&client) as Weak<dyn ClientBase>);
-        Ok(client)
-    }
-
-    /// Creates a [`GuardCondition`][1] with no callback.
-    ///
-    /// A weak pointer to the `GuardCondition` is stored within this node.
-    /// When this node is added to a wait set (e.g. when its executor is [spinning][2]),
-    /// the guard condition can be used to interrupt the wait.
-    ///
-    /// [1]: crate::GuardCondition
-    /// [2]: crate::Executor::spin
-    pub fn create_guard_condition(&self) -> Arc<GuardCondition> {
-        let guard_condition = Arc::new(GuardCondition::new_with_context_handle(
-            Arc::clone(&self.handle.context_handle),
-            None,
-        ));
-        { self.guard_conditions_mtx.lock().unwrap() }
-            .push(Arc::downgrade(&guard_condition) as Weak<GuardCondition>);
-        guard_condition
-    }
-
-    /// Creates a [`GuardCondition`][1] with a callback.
-    ///
-    /// A weak pointer to the `GuardCondition` is stored within this node.
-    /// When this node is added to a wait set (e.g. when its executor is [spinning][2]),
-    /// the guard condition can be used to interrupt the wait.
-    ///
-    /// [1]: crate::GuardCondition
-    /// [2]: crate::Executor::spin
-    pub fn create_guard_condition_with_callback<F>(&mut self, callback: F) -> Arc<GuardCondition>
-    where
-        F: Fn() + Send + Sync + 'static,
-    {
-        let guard_condition = Arc::new(GuardCondition::new_with_context_handle(
-            Arc::clone(&self.handle.context_handle),
-            Some(Box::new(callback) as Box<dyn Fn() + Send + Sync>),
-        ));
-        { self.guard_conditions_mtx.lock().unwrap() }
-            .push(Arc::downgrade(&guard_condition) as Weak<GuardCondition>);
-        guard_condition
->>>>>>> 09184761
     }
 
     /// Creates a [`Publisher`][1].
@@ -346,7 +255,6 @@
     /// may run in parallel with other callbacks. This callback may even run
     /// multiple times simultaneously with different incoming requests.
     ///
-<<<<<<< HEAD
     /// Any internal state that needs to be mutated will need to be wrapped in
     /// [`Mutex`] to ensure it is synchronized across multiple simultaneous runs
     /// of the callback. To share internal state outside of the callback you will
@@ -354,10 +262,6 @@
     //
     // TODO(@mxgrey): Add examples showing each supported signature
     pub fn create_service<T, Args>(
-=======
-    /// [1]: crate::Service
-    pub fn create_service<T, F>(
->>>>>>> 09184761
         &self,
         topic: &str,
         qos: QoSProfile,
@@ -382,7 +286,6 @@
     /// parallelism will depend on the executor that is being used. When the
     /// callback uses `.await`, it will not block anything else from running.
     ///
-<<<<<<< HEAD
     /// Any internal state that needs to be mutated will need to be wrapped in
     /// [`Mutex`] to ensure it is synchronized across multiple runs of the
     /// callback. To share internal state outside of the callback you will need
@@ -420,9 +323,6 @@
     /// need to wrap it in [`Arc`] or `Arc<Mutex<S>>`.
     //
     // TODO(@mxgrey): Add examples showing each supported signature
-=======
-    /// [1]: crate::Subscription
->>>>>>> 09184761
     pub fn create_subscription<T, Args>(
         &self,
         topic: &str,
@@ -476,11 +376,12 @@
     ///
     /// The domain ID controls which nodes can send messages to each other, see the [ROS 2 concept article][1].
     /// It can be set through the `ROS_DOMAIN_ID` environment variable or by
-    /// passing custom [`NodeOptions`] into [`Context::new`][2] or [`Context::from_env`][3].
+    /// passing custom [`InitOptions`][2] into [`Context::new`][3] or [`Context::from_env`][4].
     ///
     /// [1]: https://docs.ros.org/en/rolling/Concepts/About-Domain-ID.html
-    /// [2]: crate::Context::new
-    /// [3]: crate::Context::from_env
+    /// [2]: crate::InitOptions
+    /// [3]: crate::Context::new
+    /// [4]: crate::Context::from_env
     ///
     /// # Example
     /// ```
@@ -550,7 +451,6 @@
         }
     }
 
-<<<<<<< HEAD
     /// Same as [`Self::notify_on_graph_change_with_period`] but uses a
     /// recommended default period of 100ms.
     pub fn notify_on_graph_change(
@@ -615,6 +515,11 @@
         &self.commands
     }
 
+    /// Get the logger associated with this Node.
+    pub fn logger(&self) -> &Logger {
+        &self.logger
+    }
+
     // Helper for name(), namespace(), fully_qualified_name()
     fn call_string_getter(
         &self,
@@ -626,17 +531,12 @@
 
     pub(crate) fn handle(&self) -> &Arc<NodeHandle> {
         &self.handle
-=======
-    /// Get the logger associated with this Node.
-    pub fn logger(&self) -> &Logger {
-        &self.logger
     }
 }
 
 impl<'a> ToLogParams<'a> for &'a Node {
     fn to_log_params(self) -> LogParams<'a> {
         self.logger().to_log_params()
->>>>>>> 09184761
     }
 }
 
