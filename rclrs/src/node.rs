mod builder;
mod graph;
use std::{
    cmp::PartialEq,
    ffi::CStr,
    fmt,
    os::raw::c_char,
    sync::{Arc, Mutex, Weak},
    vec::Vec,
};

use rosidl_runtime_rs::Message;

pub use self::{builder::*, graph::*};
use crate::{
<<<<<<< HEAD
    rcl_bindings::*, Client, ClientBase, Clock, Context, GuardCondition, ParameterBuilder,
    ParameterInterface, ParameterVariant, Parameters, Publisher, QoSProfile, RclrsError, Service,
    ServiceBase, Subscription, SubscriptionBase, SubscriptionCallback, TimeSource, ToResult,
};

impl Drop for rcl_node_t {
    fn drop(&mut self) {
        // SAFETY: No preconditions for this function
        unsafe { rcl_node_fini(self).ok().unwrap() };
    }
}

// SAFETY: The functions accessing this type, including drop(), shouldn't care
// about the thread they are running in. Therefore, this type can be safely sent
// to another thread.
=======
    rcl_bindings::*,
    {
        Client, ClientBase, Clock, Context,ContextHandle, GuardCondition, ParameterBuilder, ParameterInterface,
        ParameterVariant, Parameters, Publisher, QoSProfile, RclrsError, Service, ServiceBase,
        Subscription, SubscriptionBase, SubscriptionCallback, TimeSource, ToResult,ENTITY_LIFECYCLE_MUTEX,
    }
};

// SAFETY: The functions accessing this type, including drop(), shouldn't care about the thread
// they are running in. Therefore, this type can be safely sent to another thread.
>>>>>>> 6a913d85
unsafe impl Send for rcl_node_t {}

/// A processing unit that can communicate with other nodes.
///
/// Nodes are a core concept in ROS 2. Refer to the official ["Understanding ROS
/// 2 nodes"][1] tutorial for an introduction.
///
/// Ownership of the node is shared with all [`Publisher`]s and
/// [`Subscription`]s created from it. That means that even after the node
/// itself is dropped, it will continue to exist and be displayed by e.g. `ros2
/// topic` as long as its publishers and subscriptions are not dropped.
///
/// # Naming
/// A node has a *name* and a *namespace*.
/// The node namespace will be prefixed to the node name to form the *fully
/// qualified node name*. This is the name that is shown e.g. in `ros2 node
/// list`. Similarly, the node namespace will be prefixed to all names of topics
/// and services created from this node.
///
/// By convention, a node name with a leading underscore marks the node as
/// hidden.
///
/// It's a good idea for node names in the same executable to be unique.
///
/// ## Remapping
/// The namespace and name given when creating the node can be overriden through
/// the command line. In that sense, the parameters to the node creation
/// functions are only the _default_ namespace and name.
/// See also the [official tutorial][1] on the command line arguments for ROS
/// nodes, and the [`Node::namespace()`] and [`Node::name()`] functions for
/// examples.
///
/// ## Rules for valid names
/// The rules for valid node names and node namespaces are explained in
/// [`NodeBuilder::new()`][3] and [`NodeBuilder::namespace()`][4].
///
/// [1]: https://docs.ros.org/en/rolling/Tutorials/Understanding-ROS2-Nodes.html
/// [2]: https://docs.ros.org/en/rolling/How-To-Guides/Node-arguments.html
/// [3]: crate::NodeBuilder::new
/// [4]: crate::NodeBuilder::namespace
pub struct Node {
    pub(crate) clients_mtx: Mutex<Vec<Weak<dyn ClientBase>>>,
    pub(crate) guard_conditions_mtx: Mutex<Vec<Weak<GuardCondition>>>,
    pub(crate) services_mtx: Mutex<Vec<Weak<dyn ServiceBase>>>,
    pub(crate) subscriptions_mtx: Mutex<Vec<Weak<dyn SubscriptionBase>>>,
    time_source: TimeSource,
    parameter: ParameterInterface,
    pub(crate) handle: Arc<NodeHandle>,
}

/// This struct manages the lifetime of an `rcl_node_t`, and accounts for its
/// dependency on the lifetime of its `rcl_context_t` by ensuring that this
/// dependency is [dropped after][1] the `rcl_node_t`.
///
/// [1]: <https://doc.rust-lang.org/reference/destructors.html>
pub(crate) struct NodeHandle {
    pub(crate) rcl_node: Mutex<rcl_node_t>,
    pub(crate) context_handle: Arc<ContextHandle>,
}

impl Drop for NodeHandle {
    fn drop(&mut self) {
        let _context_lock = self.context_handle.rcl_context.lock().unwrap();
        let mut rcl_node = self.rcl_node.lock().unwrap();
        let _lifecycle_lock = ENTITY_LIFECYCLE_MUTEX.lock().unwrap();
        // SAFETY: The entity lifecycle mutex is locked to protect against the risk of
        // global variables in the rmw implementation being unsafely modified during cleanup.
        unsafe { rcl_node_fini(&mut *rcl_node) };
    }
}

impl Eq for Node {}

impl PartialEq for Node {
    fn eq(&self, other: &Self) -> bool {
        Arc::ptr_eq(&self.handle, &other.handle)
    }
}

impl fmt::Debug for Node {
    fn fmt(&self, f: &mut fmt::Formatter<'_>) -> Result<(), fmt::Error> {
        f.debug_struct("Node")
            .field("fully_qualified_name", &self.fully_qualified_name())
            .finish()
    }
}

impl Node {
    /// Creates a new node in the empty namespace.
    ///
    /// See [`NodeBuilder::new()`] for documentation.
    #[allow(clippy::new_ret_no_self)]
    pub fn new(context: &Context, node_name: &str) -> Result<Arc<Node>, RclrsError> {
        Self::builder(context, node_name).build()
    }

    /// Returns the clock associated with this node.
    pub fn get_clock(&self) -> Clock {
        self.time_source.get_clock()
    }

    /// Returns the name of the node.
    ///
    /// This returns the name after remapping, so it is not necessarily the same
    /// as the name that was used when creating the node.
    ///
    /// # Example
    /// ```
    /// # use rclrs::{Context, RclrsError};
    /// // Without remapping
    /// let context = Context::new([])?;
    /// let node = rclrs::create_node(&context, "my_node")?;
    /// assert_eq!(node.name(), "my_node");
    /// // With remapping
    /// let remapping = ["--ros-args", "-r", "__node:=your_node"].map(String::from);
    /// let context_r = Context::new(remapping)?;
    /// let node_r = rclrs::create_node(&context_r, "my_node")?;
    /// assert_eq!(node_r.name(), "your_node");
    /// # Ok::<(), RclrsError>(())
    /// ```
    pub fn name(&self) -> String {
        self.call_string_getter(rcl_node_get_name)
    }

    /// Returns the namespace of the node.
    ///
    /// This returns the namespace after remapping, so it is not necessarily the
    /// same as the namespace that was used when creating the node.
    ///
    /// # Example
    /// ```
    /// # use rclrs::{Context, RclrsError};
    /// // Without remapping
    /// let context = Context::new([])?;
    /// let node =
    ///   rclrs::create_node_builder(&context, "my_node")
    ///   .namespace("/my/namespace")
    ///   .build()?;
    /// assert_eq!(node.namespace(), "/my/namespace");
    /// // With remapping
    /// let remapping = ["--ros-args", "-r", "__ns:=/your_namespace"].map(String::from);
    /// let context_r = Context::new(remapping)?;
    /// let node_r = rclrs::create_node(&context_r, "my_node")?;
    /// assert_eq!(node_r.namespace(), "/your_namespace");
    /// # Ok::<(), RclrsError>(())
    /// ```
    pub fn namespace(&self) -> String {
        self.call_string_getter(rcl_node_get_namespace)
    }

    /// Returns the fully qualified name of the node.
    ///
    /// The fully qualified name of the node is the node namespace combined with
    /// the node name. It is subject to the remappings shown in
    /// [`Node::name()`] and [`Node::namespace()`].
    ///
    /// # Example
    /// ```
    /// # use rclrs::{Context, RclrsError};
    /// let context = Context::new([])?;
    /// let node =
    ///   rclrs::create_node_builder(&context, "my_node")
    ///   .namespace("/my/namespace")
    ///   .build()?;
    /// assert_eq!(node.fully_qualified_name(), "/my/namespace/my_node");
    /// # Ok::<(), RclrsError>(())
    /// ```
    pub fn fully_qualified_name(&self) -> String {
        self.call_string_getter(rcl_node_get_fully_qualified_name)
    }

    // Helper for name(), namespace(), fully_qualified_name()
    fn call_string_getter(
        &self,
        getter: unsafe extern "C" fn(*const rcl_node_t) -> *const c_char,
    ) -> String {
        let rcl_node = self.handle.rcl_node.lock().unwrap();
        unsafe { call_string_getter_with_rcl_node(&rcl_node, getter) }
    }

    /// Creates a [`Client`][1].
    ///
    /// [1]: crate::Client
    // TODO: make client's lifetime depend on node's lifetime
    pub fn create_client<T>(&self, topic: &str) -> Result<Arc<Client<T>>, RclrsError>
    where
        T: rosidl_runtime_rs::Service,
    {
        let client = Arc::new(Client::<T>::new(Arc::clone(&self.handle), topic)?);
        { self.clients_mtx.lock().unwrap() }.push(Arc::downgrade(&client) as Weak<dyn ClientBase>);
        Ok(client)
    }

    /// Creates a [`GuardCondition`][1] with no callback.
    ///
    /// A weak pointer to the `GuardCondition` is stored within this node.
    /// When this node is added to a wait set (e.g. when calling `spin_once`[2]
    /// with this node as an argument), the guard condition can be used to
    /// interrupt the wait.
    ///
    /// [1]: crate::GuardCondition
    /// [2]: crate::spin_once
    pub fn create_guard_condition(&self) -> Arc<GuardCondition> {
        let guard_condition = Arc::new(GuardCondition::new_with_context_handle(
            Arc::clone(&self.handle.context_handle),
            None,
        ));
        { self.guard_conditions_mtx.lock().unwrap() }
            .push(Arc::downgrade(&guard_condition) as Weak<GuardCondition>);
        guard_condition
    }

    /// Creates a [`GuardCondition`][1] with a callback.
    ///
    /// A weak pointer to the `GuardCondition` is stored within this node.
    /// When this node is added to a wait set (e.g. when calling `spin_once`[2]
    /// with this node as an argument), the guard condition can be used to
    /// interrupt the wait.
    ///
    /// [1]: crate::GuardCondition
    /// [2]: crate::spin_once
    pub fn create_guard_condition_with_callback<F>(&mut self, callback: F) -> Arc<GuardCondition>
    where
        F: Fn() + Send + Sync + 'static,
    {
        let guard_condition = Arc::new(GuardCondition::new_with_context_handle(
            Arc::clone(&self.handle.context_handle),
            Some(Box::new(callback) as Box<dyn Fn() + Send + Sync>),
        ));
        { self.guard_conditions_mtx.lock().unwrap() }
            .push(Arc::downgrade(&guard_condition) as Weak<GuardCondition>);
        guard_condition
    }

    /// Creates a [`Publisher`][1].
    ///
    /// [1]: crate::Publisher
    // TODO: make publisher's lifetime depend on node's lifetime
    pub fn create_publisher<T>(
        &self,
        topic: &str,
        qos: QoSProfile,
    ) -> Result<Arc<Publisher<T>>, RclrsError>
    where
        T: Message,
    {
        let publisher = Arc::new(Publisher::<T>::new(Arc::clone(&self.handle), topic, qos)?);
        Ok(publisher)
    }

    /// Creates a [`Service`][1].
    ///
    /// [1]: crate::Service
    // TODO: make service's lifetime depend on node's lifetime
    pub fn create_service<T, F>(
        &self,
        topic: &str,
        callback: F,
    ) -> Result<Arc<Service<T>>, RclrsError>
    where
        T: rosidl_runtime_rs::Service,
        F: Fn(&rmw_request_id_t, T::Request) -> T::Response + 'static + Send,
    {
        let service = Arc::new(Service::<T>::new(
            Arc::clone(&self.handle),
            topic,
            callback,
        )?);
        { self.services_mtx.lock().unwrap() }
            .push(Arc::downgrade(&service) as Weak<dyn ServiceBase>);
        Ok(service)
    }

    /// Creates a [`Subscription`][1].
    ///
    /// [1]: crate::Subscription
    // TODO: make subscription's lifetime depend on node's lifetime
    pub fn create_subscription<T, Args>(
        &self,
        topic: &str,
        qos: QoSProfile,
        callback: impl SubscriptionCallback<T, Args>,
    ) -> Result<Arc<Subscription<T>>, RclrsError>
    where
        T: Message,
    {
        let subscription = Arc::new(Subscription::<T>::new(
            Arc::clone(&self.handle),
            topic,
            qos,
            callback,
        )?);
        { self.subscriptions_mtx.lock() }
            .unwrap()
            .push(Arc::downgrade(&subscription) as Weak<dyn SubscriptionBase>);
        Ok(subscription)
    }

    /// Returns the subscriptions that have not been dropped yet.
    pub(crate) fn live_subscriptions(&self) -> Vec<Arc<dyn SubscriptionBase>> {
        { self.subscriptions_mtx.lock().unwrap() }
            .iter()
            .filter_map(Weak::upgrade)
            .collect()
    }

    pub(crate) fn live_clients(&self) -> Vec<Arc<dyn ClientBase>> {
        { self.clients_mtx.lock().unwrap() }
            .iter()
            .filter_map(Weak::upgrade)
            .collect()
    }

    pub(crate) fn live_guard_conditions(&self) -> Vec<Arc<GuardCondition>> {
        { self.guard_conditions_mtx.lock().unwrap() }
            .iter()
            .filter_map(Weak::upgrade)
            .collect()
    }

    pub(crate) fn live_services(&self) -> Vec<Arc<dyn ServiceBase>> {
        { self.services_mtx.lock().unwrap() }
            .iter()
            .filter_map(Weak::upgrade)
            .collect()
    }

    /// Returns the ROS domain ID that the node is using.
    ///
    /// The domain ID controls which nodes can send messages to each other, see
    /// the [ROS 2 concept article][1]. It can be set through the
    /// `ROS_DOMAIN_ID` environment variable.
    ///
    /// [1]: https://docs.ros.org/en/rolling/Concepts/About-Domain-ID.html
    ///
    /// # Example
    /// ```
    /// # use rclrs::{Context, RclrsError};
    /// // Set default ROS domain ID to 10 here
    /// std::env::set_var("ROS_DOMAIN_ID", "10");
    /// let context = Context::new([])?;
    /// let node = rclrs::create_node(&context, "domain_id_node")?;
    /// let domain_id = node.domain_id();
    /// assert_eq!(domain_id, 10);
    /// # Ok::<(), RclrsError>(())
    /// ```
    // TODO: If node option is supported,
    // add description about this function is for getting actual domain_id
    // and about override of domain_id via node option
    pub fn domain_id(&self) -> usize {
        let rcl_node = self.handle.rcl_node.lock().unwrap();
        let mut domain_id: usize = 0;
        let ret = unsafe {
            // SAFETY: No preconditions for this function.
            rcl_node_get_domain_id(&*rcl_node, &mut domain_id)
        };

        debug_assert_eq!(ret, 0);
        domain_id
    }

    /// Creates a [`ParameterBuilder`] that can be used to set parameter
    /// declaration options and declare a parameter as
    /// [`OptionalParameter`](crate::parameter::OptionalParameter),
    /// [`MandatoryParameter`](crate::parameter::MandatoryParameter), or
    /// [`ReadOnly`](crate::parameter::ReadOnlyParameter).
    ///
    /// # Example
    /// ```
    /// # use rclrs::{Context, ParameterRange, RclrsError};
    /// let context = Context::new([])?;
    /// let node = rclrs::create_node(&context, "domain_id_node")?;
    /// // Set it to a range of 0-100, with a step of 2
    /// let range = ParameterRange {
    ///     lower: Some(0),
    ///     upper: Some(100),
    ///     step: Some(2),
    /// };
    /// let param = node.declare_parameter("int_param")
    ///                 .default(10)
    ///                 .range(range)
    ///                 .mandatory()
    ///                 .unwrap();
    /// assert_eq!(param.get(), 10);
    /// param.set(50).unwrap();
    /// assert_eq!(param.get(), 50);
    /// // Out of range, will return an error
    /// assert!(param.set(200).is_err());
    /// # Ok::<(), RclrsError>(())
    /// ```
    pub fn declare_parameter<'a, T: ParameterVariant + 'a>(
        &'a self,
        name: impl Into<Arc<str>>,
    ) -> ParameterBuilder<'a, T> {
        self.parameter.declare(name.into())
    }

    /// Enables usage of undeclared parameters for this node.
    ///
    /// Returns a [`Parameters`] struct that can be used to get and set all
    /// parameters.
    pub fn use_undeclared_parameters(&self) -> Parameters {
        self.parameter.allow_undeclared();
        Parameters {
            interface: &self.parameter,
        }
    }

    /// Creates a [`NodeBuilder`][1] with the given name.
    ///
    /// Convenience function equivalent to [`NodeBuilder::new()`][2].
    ///
    /// [1]: crate::NodeBuilder
    /// [2]: crate::NodeBuilder::new
    ///
    /// # Example
    /// ```
    /// # use rclrs::{Context, Node, RclrsError};
    /// let context = Context::new([])?;
    /// let node = Node::builder(&context, "my_node").build()?;
    /// assert_eq!(node.name(), "my_node");
    /// # Ok::<(), RclrsError>(())
    /// ```
    pub fn builder(context: &Context, node_name: &str) -> NodeBuilder {
        NodeBuilder::new(context, node_name)
    }
}

<<<<<<< HEAD
// Helper used to implement call_string_getter(), but also used to get the FQN
// in the Node::new() function, which is why it's not merged into
// Node::call_string_getter(). This function is unsafe since it's possible to
// pass in an rcl_node_t with dangling pointers etc.
pub(crate) unsafe fn call_string_getter_with_handle(
=======
// Helper used to implement call_string_getter(), but also used to get the FQN in the Node::new()
// function, which is why it's not merged into Node::call_string_getter().
// This function is unsafe since it's possible to pass in an rcl_node_t with dangling
// pointers etc.
pub(crate) unsafe fn call_string_getter_with_rcl_node(
>>>>>>> 6a913d85
    rcl_node: &rcl_node_t,
    getter: unsafe extern "C" fn(*const rcl_node_t) -> *const c_char,
) -> String {
    let char_ptr = getter(rcl_node);
    debug_assert!(!char_ptr.is_null());
    // SAFETY: The returned CStr is immediately converted to an owned string,
    // so the lifetime is no issue. The ptr is valid as per the documentation
    // of rcl_node_get_name.
    let cstr = CStr::from_ptr(char_ptr);
    cstr.to_string_lossy().into_owned()
}

#[cfg(test)]
mod tests {
    use super::*;
    use crate::test_helpers::*;

    #[test]
    fn traits() {
        assert_send::<Node>();
        assert_sync::<Node>();
    }

    #[test]
    fn test_topic_names_and_types() -> Result<(), RclrsError> {
        use crate::QOS_PROFILE_SYSTEM_DEFAULT;
        use test_msgs::msg;

        let graph = construct_test_graph("test_topics_graph")?;

        let _node_1_defaults_subscription = graph.node1.create_subscription::<msg::Defaults, _>(
            "graph_test_topic_3",
            QOS_PROFILE_SYSTEM_DEFAULT,
            |_msg: msg::Defaults| {},
        )?;
        let _node_2_empty_subscription = graph.node2.create_subscription::<msg::Empty, _>(
            "graph_test_topic_1",
            QOS_PROFILE_SYSTEM_DEFAULT,
            |_msg: msg::Empty| {},
        )?;
        let _node_2_basic_types_subscription =
            graph.node2.create_subscription::<msg::BasicTypes, _>(
                "graph_test_topic_2",
                QOS_PROFILE_SYSTEM_DEFAULT,
                |_msg: msg::BasicTypes| {},
            )?;

        std::thread::sleep(std::time::Duration::from_millis(100));

        let topic_names_and_types = graph.node1.get_topic_names_and_types()?;

        let types = topic_names_and_types
            .get("/test_topics_graph/graph_test_topic_1")
            .unwrap();
        assert!(types.contains(&"test_msgs/msg/Empty".to_string()));
        let types = topic_names_and_types
            .get("/test_topics_graph/graph_test_topic_2")
            .unwrap();
        assert!(types.contains(&"test_msgs/msg/BasicTypes".to_string()));

        let types = topic_names_and_types
            .get("/test_topics_graph/graph_test_topic_3")
            .unwrap();
        assert!(types.contains(&"test_msgs/msg/Defaults".to_string()));

        Ok(())
    }
}<|MERGE_RESOLUTION|>--- conflicted
+++ resolved
@@ -13,34 +13,21 @@
 
 pub use self::{builder::*, graph::*};
 use crate::{
-<<<<<<< HEAD
-    rcl_bindings::*, Client, ClientBase, Clock, Context, GuardCondition, ParameterBuilder,
-    ParameterInterface, ParameterVariant, Parameters, Publisher, QoSProfile, RclrsError, Service,
-    ServiceBase, Subscription, SubscriptionBase, SubscriptionCallback, TimeSource, ToResult,
-};
-
-impl Drop for rcl_node_t {
-    fn drop(&mut self) {
-        // SAFETY: No preconditions for this function
-        unsafe { rcl_node_fini(self).ok().unwrap() };
-    }
-}
-
 // SAFETY: The functions accessing this type, including drop(), shouldn't care
 // about the thread they are running in. Therefore, this type can be safely sent
 // to another thread.
-=======
     rcl_bindings::*,
     {
-        Client, ClientBase, Clock, Context,ContextHandle, GuardCondition, ParameterBuilder, ParameterInterface,
-        ParameterVariant, Parameters, Publisher, QoSProfile, RclrsError, Service, ServiceBase,
-        Subscription, SubscriptionBase, SubscriptionCallback, TimeSource, ToResult,ENTITY_LIFECYCLE_MUTEX,
+        Client, ClientBase, Clock, Context,ContextHandle, GuardCondition, ParameterBuilder, 
+        ParameterInterface, ParameterVariant, Parameters, Publisher, QoSProfile, RclrsError, 
+        Service, ServiceBase, Subscription, SubscriptionBase, SubscriptionCallback, TimeSource, 
+        ToResult,ENTITY_LIFECYCLE_MUTEX,
     }
 };
 
-// SAFETY: The functions accessing this type, including drop(), shouldn't care about the thread
-// they are running in. Therefore, this type can be safely sent to another thread.
->>>>>>> 6a913d85
+// SAFETY: The functions accessing this type, including drop(), shouldn't care
+// about the thread they are running in. Therefore, this type can be safely sent
+// to another thread.
 unsafe impl Send for rcl_node_t {}
 
 /// A processing unit that can communicate with other nodes.
@@ -469,19 +456,11 @@
     }
 }
 
-<<<<<<< HEAD
-// Helper used to implement call_string_getter(), but also used to get the FQN
-// in the Node::new() function, which is why it's not merged into
-// Node::call_string_getter(). This function is unsafe since it's possible to
-// pass in an rcl_node_t with dangling pointers etc.
-pub(crate) unsafe fn call_string_getter_with_handle(
-=======
 // Helper used to implement call_string_getter(), but also used to get the FQN in the Node::new()
 // function, which is why it's not merged into Node::call_string_getter().
 // This function is unsafe since it's possible to pass in an rcl_node_t with dangling
 // pointers etc.
 pub(crate) unsafe fn call_string_getter_with_rcl_node(
->>>>>>> 6a913d85
     rcl_node: &rcl_node_t,
     getter: unsafe extern "C" fn(*const rcl_node_t) -> *const c_char,
 ) -> String {
