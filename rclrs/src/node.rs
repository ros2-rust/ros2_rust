mod graph;
pub use graph::*;

mod node_options;
pub use node_options::*;

mod primitive_options;
pub use primitive_options::*;

use std::{
    cmp::PartialEq,
    ffi::CStr,
    fmt,
    os::raw::c_char,
    sync::{atomic::AtomicBool, Arc, Mutex, Weak},
    vec::Vec,
};

use rosidl_runtime_rs::Message;

use crate::{
    rcl_bindings::*, Client, ClientBase, ClientOptions, Clock, ContextHandle, GuardCondition,
    LogParams, Logger, ParameterBuilder, ParameterInterface, ParameterVariant, Parameters,
    Publisher, PublisherOptions, RclrsError, Service, ServiceBase, ServiceOptions, Subscription,
    SubscriptionBase, SubscriptionCallback, SubscriptionOptions, TimeSource, ToLogParams,
    ENTITY_LIFECYCLE_MUTEX,
};

// SAFETY: The functions accessing this type, including drop(), shouldn't care about the thread
// they are running in. Therefore, this type can be safely sent to another thread.
unsafe impl Send for rcl_node_t {}

/// A processing unit that can communicate with other nodes.
///
/// Nodes are a core concept in ROS 2. Refer to the official ["Understanding ROS 2 nodes"][1]
/// tutorial for an introduction.
///
/// Ownership of the node is shared with all the primitives such as [`Publisher`]s and [`Subscription`]s
/// that are created from it. That means that even after the `Node` itself is dropped, it will continue
/// to exist and be displayed by e.g. `ros2 topic` as long as any one of its primitives is not dropped.
///
/// # Creating
/// Use [`Executor::create_node`][7] to create a new node. Pass in [`NodeOptions`] to set all the different
/// options for node creation, or just pass in a string for the node's name if the default options are okay.
///
/// # Naming
/// A node has a *name* and a *namespace*.
/// The node namespace will be prefixed to the node name to form the *fully qualified
/// node name*. This is the name that is shown e.g. in `ros2 node list`.
/// Similarly, the node namespace will be prefixed to all names of topics and services
/// created from this node.
///
/// By convention, a node name with a leading underscore marks the node as hidden.
///
/// It's a good idea for node names in the same executable to be unique.
///
/// ## Remapping
/// The namespace and name given when creating the node can be overridden through the command line.
/// In that sense, the parameters to the node creation functions are only the _default_ namespace and
/// name.
/// See also the [official tutorial][1] on the command line arguments for ROS nodes, and the
/// [`Node::namespace()`][3] and [`Node::name()`][4] functions for examples.
///
/// ## Rules for valid names
/// The rules for valid node names and node namespaces are explained in
/// [`NodeOptions::new()`][5] and [`NodeOptions::namespace()`][6].
///
/// [1]: https://docs.ros.org/en/rolling/Tutorials/Understanding-ROS2-Nodes.html
/// [2]: https://docs.ros.org/en/rolling/How-To-Guides/Node-arguments.html
/// [3]: Node::namespace
/// [4]: Node::name
/// [5]: crate::NodeOptions::new
/// [6]: crate::NodeOptions::namespace
/// [7]: crate::Executor::create_node
pub struct Node {
    pub(crate) clients_mtx: Mutex<Vec<Weak<dyn ClientBase>>>,
    pub(crate) guard_conditions_mtx: Mutex<Vec<Weak<GuardCondition>>>,
    pub(crate) services_mtx: Mutex<Vec<Weak<dyn ServiceBase>>>,
    pub(crate) subscriptions_mtx: Mutex<Vec<Weak<dyn SubscriptionBase>>>,
    time_source: TimeSource,
    parameter: ParameterInterface,
    logger: Logger,
    pub(crate) handle: Arc<NodeHandle>,
}

/// This struct manages the lifetime of an `rcl_node_t`, and accounts for its
/// dependency on the lifetime of its `rcl_context_t` by ensuring that this
/// dependency is [dropped after][1] the `rcl_node_t`.
/// Note: we capture the rcl_node_t returned from rcl_get_zero_initialized_node()
/// to guarantee that the node handle exists until we drop the NodeHandle
/// instance. This addresses an issue where previously the address of the variable
/// in the builder.rs was being used, and whose lifespan was (just) shorter than the
/// NodeHandle instance.
///
/// [1]: <https://doc.rust-lang.org/reference/destructors.html>
pub(crate) struct NodeHandle {
    pub(crate) rcl_node: Mutex<rcl_node_t>,
    pub(crate) context_handle: Arc<ContextHandle>,
    /// In the humble distro, rcl is sensitive to the address of the rcl_node_t
    /// object being moved (this issue seems to be gone in jazzy), so we need
    /// to initialize the rcl_node_t in-place inside this struct. In the event
    /// that the initialization fails (e.g. it was created with an invalid name)
    /// we need to make sure that we do not call rcl_node_fini on it while
    /// dropping the NodeHandle, so we keep track of successful initialization
    /// with this variable.
    ///
    /// We may be able to restructure this in the future when we no longer need
    /// to support Humble.
    pub(crate) initialized: AtomicBool,
}

impl Drop for NodeHandle {
    fn drop(&mut self) {
        if !self.initialized.load(std::sync::atomic::Ordering::Acquire) {
            // The node was not correctly initialized, e.g. it was created with
            // an invalid name, so we must not try to finalize it or else we
            // will get undefined behavior.
            return;
        }

        let _context_lock = self.context_handle.rcl_context.lock().unwrap();
        let mut rcl_node = self.rcl_node.lock().unwrap();
        let _lifecycle_lock = ENTITY_LIFECYCLE_MUTEX.lock().unwrap();

        // SAFETY: The entity lifecycle mutex is locked to protect against the risk of
        // global variables in the rmw implementation being unsafely modified during cleanup.
        unsafe { rcl_node_fini(&mut *rcl_node) };
    }
}

impl Eq for Node {}

impl PartialEq for Node {
    fn eq(&self, other: &Self) -> bool {
        Arc::ptr_eq(&self.handle, &other.handle)
    }
}

impl fmt::Debug for Node {
    fn fmt(&self, f: &mut fmt::Formatter<'_>) -> Result<(), fmt::Error> {
        f.debug_struct("Node")
            .field("fully_qualified_name", &self.fully_qualified_name())
            .finish()
    }
}

impl Node {
    /// Returns the clock associated with this node.
    pub fn get_clock(&self) -> Clock {
        self.time_source.get_clock()
    }

    /// Returns the name of the node.
    ///
    /// This returns the name after remapping, so it is not necessarily the same as the name that
    /// was used when creating the node.
    ///
    /// # Example
    /// ```
    /// # use rclrs::*;
    /// // Without remapping
    /// let executor = Context::default().create_basic_executor();
    /// let node = executor.create_node("my_node")?;
    /// assert_eq!(node.name(), "my_node");
    /// // With remapping
    /// let remapping = ["--ros-args", "-r", "__node:=your_node"].map(String::from);
    /// let executor_r = Context::new(remapping, InitOptions::default())?.create_basic_executor();
    /// let node_r = executor_r.create_node("my_node")?;
    /// assert_eq!(node_r.name(), "your_node");
    /// # Ok::<(), RclrsError>(())
    /// ```
    pub fn name(&self) -> String {
        self.call_string_getter(rcl_node_get_name)
    }

    /// Returns the namespace of the node.
    ///
    /// This returns the namespace after remapping, so it is not necessarily the same as the
    /// namespace that was used when creating the node.
    ///
    /// # Example
    /// ```
    /// # use rclrs::*;
    /// // Without remapping
    /// let executor = Context::default().create_basic_executor();
    /// let node = executor.create_node(
    ///     "my_node"
    ///     .namespace("/my/namespace")
    /// )?;
    /// assert_eq!(node.namespace(), "/my/namespace");
    /// // With remapping
    /// let remapping = ["--ros-args", "-r", "__ns:=/your_namespace"].map(String::from);
    /// let executor_r = Context::new(remapping, InitOptions::default())?.create_basic_executor();
    /// let node_r = executor_r.create_node("my_node")?;
    /// assert_eq!(node_r.namespace(), "/your_namespace");
    /// # Ok::<(), RclrsError>(())
    /// ```
    pub fn namespace(&self) -> String {
        self.call_string_getter(rcl_node_get_namespace)
    }

    /// Returns the fully qualified name of the node.
    ///
    /// The fully qualified name of the node is the node namespace combined with the node name.
    /// It is subject to the remappings shown in [`Node::name()`] and [`Node::namespace()`].
    ///
    /// # Example
    /// ```
    /// # use rclrs::*;
    /// let executor = Context::default().create_basic_executor();
    /// let node = executor.create_node(
    ///     "my_node"
    ///     .namespace("/my/namespace")
    /// )?;
    /// assert_eq!(node.fully_qualified_name(), "/my/namespace/my_node");
    /// # Ok::<(), RclrsError>(())
    /// ```
    pub fn fully_qualified_name(&self) -> String {
        self.call_string_getter(rcl_node_get_fully_qualified_name)
    }

    // Helper for name(), namespace(), fully_qualified_name()
    fn call_string_getter(
        &self,
        getter: unsafe extern "C" fn(*const rcl_node_t) -> *const c_char,
    ) -> String {
        let rcl_node = self.handle.rcl_node.lock().unwrap();
        unsafe { call_string_getter_with_rcl_node(&rcl_node, getter) }
    }

    /// Creates a [`Client`].
    ///
    /// Pass in only the service name for the `options` argument to use all default client options:
    /// ```
    /// # use rclrs::*;
    /// # let executor = Context::default().create_basic_executor();
    /// # let node = executor.create_node("my_node").unwrap();
    /// let client = node.create_client::<test_msgs::srv::Empty>(
    ///     "my_service"
    /// )
    /// .unwrap();
    /// ```
    ///
    /// Take advantage of the [`IntoPrimitiveOptions`] API to easily build up the
    /// client options:
    ///
    /// ```
    /// # use rclrs::*;
    /// # let executor = Context::default().create_basic_executor();
    /// # let node = executor.create_node("my_node").unwrap();
    /// let client = node.create_client::<test_msgs::srv::Empty>(
    ///     "my_service"
    ///     .keep_all()
    ///     .transient_local()
    /// )
    /// .unwrap();
    /// ```
    ///
<<<<<<< HEAD
    /// Any quality of service options that you explicitly specify will override
    /// the default service options. Any that you do not explicitly specify will
    /// remain the default service options. Note that clients are generally
    /// expected to use [reliable][1], so it's best not to change the reliability
    /// setting unless you know what you are doing.
    ///
    /// [1]: crate::QoSReliabilityPolicy::Reliable
    pub fn create_client<'a, T>(
        &self,
        options: impl Into<ClientOptions<'a>>,
    ) -> Result<Arc<Client<T>>, RclrsError>
    where
        T: rosidl_runtime_rs::Service,
    {
        let client = Arc::new(Client::<T>::new(Arc::clone(&self.handle), options)?);
=======
    /// [1]: crate::Client
    // TODO: make client's lifetime depend on node's lifetime
    pub fn create_client<T>(self: &Arc<Self>, topic: &str) -> Result<Arc<Client<T>>, RclrsError>
    where
        T: rosidl_runtime_rs::Service,
    {
        let client = Arc::new(Client::<T>::new(self, topic)?);
>>>>>>> 0fe1f215
        { self.clients_mtx.lock().unwrap() }.push(Arc::downgrade(&client) as Weak<dyn ClientBase>);
        Ok(client)
    }

    /// Creates a [`GuardCondition`][1] with no callback.
    ///
    /// A weak pointer to the `GuardCondition` is stored within this node.
    /// When this node is added to a wait set (e.g. when its executor is [spinning][2]),
    /// the guard condition can be used to interrupt the wait.
    ///
    /// [1]: crate::GuardCondition
    /// [2]: crate::Executor::spin
    pub fn create_guard_condition(&self) -> Arc<GuardCondition> {
        let guard_condition = Arc::new(GuardCondition::new_with_context_handle(
            Arc::clone(&self.handle.context_handle),
            None,
        ));
        { self.guard_conditions_mtx.lock().unwrap() }
            .push(Arc::downgrade(&guard_condition) as Weak<GuardCondition>);
        guard_condition
    }

    /// Creates a [`GuardCondition`][1] with a callback.
    ///
    /// A weak pointer to the `GuardCondition` is stored within this node.
    /// When this node is added to a wait set (e.g. when its executor is [spinning][2]),
    /// the guard condition can be used to interrupt the wait.
    ///
    /// [1]: crate::GuardCondition
    /// [2]: crate::Executor::spin
    pub fn create_guard_condition_with_callback<F>(&mut self, callback: F) -> Arc<GuardCondition>
    where
        F: Fn() + Send + Sync + 'static,
    {
        let guard_condition = Arc::new(GuardCondition::new_with_context_handle(
            Arc::clone(&self.handle.context_handle),
            Some(Box::new(callback) as Box<dyn Fn() + Send + Sync>),
        ));
        { self.guard_conditions_mtx.lock().unwrap() }
            .push(Arc::downgrade(&guard_condition) as Weak<GuardCondition>);
        guard_condition
    }

    /// Pass in only the topic name for the `options` argument to use all default publisher options:
    /// ```
    /// # use rclrs::*;
    /// # let executor = Context::default().create_basic_executor();
    /// # let node = executor.create_node("my_node").unwrap();
    /// let publisher = node.create_publisher::<test_msgs::msg::Empty>(
    ///     "my_topic"
    /// )
    /// .unwrap();
    /// ```
    ///
    /// Take advantage of the [`IntoPrimitiveOptions`] API to easily build up the
    /// publisher options:
    ///
    /// ```
    /// # use rclrs::*;
    /// # let executor = Context::default().create_basic_executor();
    /// # let node = executor.create_node("my_node").unwrap();
    /// let publisher = node.create_publisher::<test_msgs::msg::Empty>(
    ///     "my_topic"
    ///     .keep_last(100)
    ///     .transient_local()
    /// )
    /// .unwrap();
    ///
    /// let reliable_publisher = node.create_publisher::<test_msgs::msg::Empty>(
    ///     "my_topic"
    ///     .reliable()
    /// )
    /// .unwrap();
    /// ```
    ///
    pub fn create_publisher<'a, T>(
        &self,
        options: impl Into<PublisherOptions<'a>>,
    ) -> Result<Arc<Publisher<T>>, RclrsError>
    where
        T: Message,
    {
        let publisher = Arc::new(Publisher::<T>::new(Arc::clone(&self.handle), options)?);
        Ok(publisher)
    }

    /// Creates a [`Service`][1].
    ///
    /// Pass in only the service name for the `options` argument to use all default service options:
    /// ```
    /// # use rclrs::*;
    /// # let executor = Context::default().create_basic_executor();
    /// # let node = executor.create_node("my_node").unwrap();
    /// let service = node.create_service::<test_msgs::srv::Empty, _>(
    ///     "my_service",
    ///     |_info, _request| {
    ///         println!("Received request!");
    ///         test_msgs::srv::Empty_Response::default()
    ///     },
    /// );
    /// ```
    ///
    /// Take advantage of the [`IntoPrimitiveOptions`] API to easily build up the
    /// service options:
    ///
    /// ```
    /// # use rclrs::*;
    /// # let executor = Context::default().create_basic_executor();
    /// # let node = executor.create_node("my_node").unwrap();
    /// let service = node.create_service::<test_msgs::srv::Empty, _>(
    ///     "my_service"
    ///     .keep_all()
    ///     .transient_local(),
    ///     |_info, _request| {
    ///         println!("Received request!");
    ///         test_msgs::srv::Empty_Response::default()
    ///     },
    /// );
    /// ```
    ///
    /// Any quality of service options that you explicitly specify will override
    /// the default service options. Any that you do not explicitly specify will
    /// remain the default service options. Note that services are generally
    /// expected to use [reliable][2], so it's best not to change the reliability
    /// setting unless you know what you are doing.
    ///
    /// [1]: crate::Service
<<<<<<< HEAD
    /// [2]: crate::QoSReliabilityPolicy::Reliable
    pub fn create_service<'a, T, F>(
        &self,
        options: impl Into<ServiceOptions<'a>>,
=======
    pub fn create_service<T, F>(
        self: &Arc<Self>,
        topic: &str,
>>>>>>> 0fe1f215
        callback: F,
    ) -> Result<Arc<Service<T>>, RclrsError>
    where
        T: rosidl_runtime_rs::Service,
        F: Fn(&rmw_request_id_t, T::Request) -> T::Response + 'static + Send,
    {
<<<<<<< HEAD
        let service = Arc::new(Service::<T>::new(
            Arc::clone(&self.handle),
            options,
            callback,
        )?);
=======
        let service = Arc::new(Service::<T>::new(self, topic, callback)?);
>>>>>>> 0fe1f215
        { self.services_mtx.lock().unwrap() }
            .push(Arc::downgrade(&service) as Weak<dyn ServiceBase>);
        Ok(service)
    }

    /// Creates a [`Subscription`].
    ///
    ///
<<<<<<< HEAD
    /// Pass in only the topic name for the `options` argument to use all default subscription options:
    /// ```
    /// # use rclrs::*;
    /// # let executor = Context::default().create_basic_executor();
    /// # let node = executor.create_node("my_node").unwrap();
    /// let subscription = node.create_subscription(
    ///     "my_topic",
    ///     |_msg: test_msgs::msg::Empty| {
    ///         println!("Received message!");
    ///     },
    /// );
    /// ```
    ///
    /// Take advantage of the [`IntoPrimitiveOptions`] API to easily build up the
    /// subscription options:
    ///
    /// ```
    /// # use rclrs::*;
    /// # let executor = Context::default().create_basic_executor();
    /// # let node = executor.create_node("my_node").unwrap();
    /// let subscription = node.create_subscription(
    ///     "my_topic"
    ///     .keep_last(100)
    ///     .transient_local(),
    ///     |_msg: test_msgs::msg::Empty| {
    ///         println!("Received message!");
    ///     },
    /// );
    ///
    /// let reliable_subscription = node.create_subscription(
    ///     "my_reliable_topic"
    ///     .reliable(),
    ///     |_msg: test_msgs::msg::Empty| {
    ///         println!("Received message!");
    ///     },
    /// );
    /// ```
    ///
    pub fn create_subscription<'a, T, Args>(
        &self,
        options: impl Into<SubscriptionOptions<'a>>,
=======
    /// [1]: crate::Subscription
    pub fn create_subscription<T, Args>(
        self: &Arc<Self>,
        topic: &str,
        qos: QoSProfile,
>>>>>>> 0fe1f215
        callback: impl SubscriptionCallback<T, Args>,
    ) -> Result<Arc<Subscription<T>>, RclrsError>
    where
        T: Message,
    {
<<<<<<< HEAD
        let subscription = Arc::new(Subscription::<T>::new(
            Arc::clone(&self.handle),
            options,
            callback,
        )?);
=======
        let subscription = Arc::new(Subscription::<T>::new(self, topic, qos, callback)?);
>>>>>>> 0fe1f215
        { self.subscriptions_mtx.lock() }
            .unwrap()
            .push(Arc::downgrade(&subscription) as Weak<dyn SubscriptionBase>);
        Ok(subscription)
    }

    /// Returns the subscriptions that have not been dropped yet.
    pub(crate) fn live_subscriptions(&self) -> Vec<Arc<dyn SubscriptionBase>> {
        { self.subscriptions_mtx.lock().unwrap() }
            .iter()
            .filter_map(Weak::upgrade)
            .collect()
    }

    pub(crate) fn live_clients(&self) -> Vec<Arc<dyn ClientBase>> {
        { self.clients_mtx.lock().unwrap() }
            .iter()
            .filter_map(Weak::upgrade)
            .collect()
    }

    pub(crate) fn live_guard_conditions(&self) -> Vec<Arc<GuardCondition>> {
        { self.guard_conditions_mtx.lock().unwrap() }
            .iter()
            .filter_map(Weak::upgrade)
            .collect()
    }

    pub(crate) fn live_services(&self) -> Vec<Arc<dyn ServiceBase>> {
        { self.services_mtx.lock().unwrap() }
            .iter()
            .filter_map(Weak::upgrade)
            .collect()
    }

    /// Returns the ROS domain ID that the node is using.
    ///
    /// The domain ID controls which nodes can send messages to each other, see the [ROS 2 concept article][1].
    /// It can be set through the `ROS_DOMAIN_ID` environment variable or by
    /// passing custom [`NodeOptions`] into [`Context::new`][2] or [`Context::from_env`][3].
    ///
    /// [1]: https://docs.ros.org/en/rolling/Concepts/About-Domain-ID.html
    /// [2]: crate::Context::new
    /// [3]: crate::Context::from_env
    ///
    /// # Example
    /// ```
    /// # use rclrs::*;
    /// // Set default ROS domain ID to 10 here
    /// std::env::set_var("ROS_DOMAIN_ID", "10");
    /// let executor = Context::default().create_basic_executor();
    /// let node = executor.create_node("domain_id_node")?;
    /// let domain_id = node.domain_id();
    /// assert_eq!(domain_id, 10);
    /// # Ok::<(), RclrsError>(())
    /// ```
    pub fn domain_id(&self) -> usize {
        let rcl_node = self.handle.rcl_node.lock().unwrap();
        let mut domain_id: usize = 0;
        let ret = unsafe {
            // SAFETY: No preconditions for this function.
            rcl_node_get_domain_id(&*rcl_node, &mut domain_id)
        };

        debug_assert_eq!(ret, 0);
        domain_id
    }

    /// Creates a [`ParameterBuilder`] that can be used to set parameter declaration options and
    /// declare a parameter as [`OptionalParameter`](crate::parameter::OptionalParameter),
    /// [`MandatoryParameter`](crate::parameter::MandatoryParameter), or
    /// [`ReadOnly`](crate::parameter::ReadOnlyParameter).
    ///
    /// # Example
    /// ```
    /// # use rclrs::*;
    /// let executor = Context::default().create_basic_executor();
    /// let node = executor.create_node("domain_id_node")?;
    /// // Set it to a range of 0-100, with a step of 2
    /// let range = ParameterRange {
    ///     lower: Some(0),
    ///     upper: Some(100),
    ///     step: Some(2),
    /// };
    /// let param = node.declare_parameter("int_param")
    ///                 .default(10)
    ///                 .range(range)
    ///                 .mandatory()
    ///                 .unwrap();
    /// assert_eq!(param.get(), 10);
    /// param.set(50).unwrap();
    /// assert_eq!(param.get(), 50);
    /// // Out of range, will return an error
    /// assert!(param.set(200).is_err());
    /// # Ok::<(), RclrsError>(())
    /// ```
    pub fn declare_parameter<'a, T: ParameterVariant + 'a>(
        &'a self,
        name: impl Into<Arc<str>>,
    ) -> ParameterBuilder<'a, T> {
        self.parameter.declare(name.into())
    }

    /// Enables usage of undeclared parameters for this node.
    ///
    /// Returns a [`Parameters`] struct that can be used to get and set all parameters.
    pub fn use_undeclared_parameters(&self) -> Parameters {
        self.parameter.allow_undeclared();
        Parameters {
            interface: &self.parameter,
        }
    }

    /// Get the logger associated with this Node.
    pub fn logger(&self) -> &Logger {
        &self.logger
    }
}

impl<'a> ToLogParams<'a> for &'a Node {
    fn to_log_params(self) -> LogParams<'a> {
        self.logger().to_log_params()
    }
}

// Helper used to implement call_string_getter(), but also used to get the FQN in the Node::new()
// function, which is why it's not merged into Node::call_string_getter().
// This function is unsafe since it's possible to pass in an rcl_node_t with dangling
// pointers etc.
pub(crate) unsafe fn call_string_getter_with_rcl_node(
    rcl_node: &rcl_node_t,
    getter: unsafe extern "C" fn(*const rcl_node_t) -> *const c_char,
) -> String {
    let char_ptr = getter(rcl_node);
    debug_assert!(!char_ptr.is_null());
    // SAFETY: The returned CStr is immediately converted to an owned string,
    // so the lifetime is no issue. The ptr is valid as per the documentation
    // of rcl_node_get_name.
    let cstr = CStr::from_ptr(char_ptr);
    cstr.to_string_lossy().into_owned()
}

#[cfg(test)]
mod tests {
    use crate::{test_helpers::*, *};

    #[test]
    fn traits() {
        assert_send::<Node>();
        assert_sync::<Node>();
    }

    #[test]
    fn test_topic_names_and_types() -> Result<(), RclrsError> {
        use test_msgs::msg;

        let graph = construct_test_graph("test_topics_graph")?;

        let _node_1_defaults_subscription = graph.node1.create_subscription::<msg::Defaults, _>(
            "graph_test_topic_3",
            |_msg: msg::Defaults| {},
        )?;
        let _node_2_empty_subscription = graph
            .node2
            .create_subscription::<msg::Empty, _>("graph_test_topic_1", |_msg: msg::Empty| {})?;
        let _node_2_basic_types_subscription =
            graph.node2.create_subscription::<msg::BasicTypes, _>(
                "graph_test_topic_2",
                |_msg: msg::BasicTypes| {},
            )?;

        std::thread::sleep(std::time::Duration::from_millis(100));

        let topic_names_and_types = graph.node1.get_topic_names_and_types()?;

        let types = topic_names_and_types
            .get("/test_topics_graph/graph_test_topic_1")
            .unwrap();
        assert!(types.contains(&"test_msgs/msg/Empty".to_string()));
        let types = topic_names_and_types
            .get("/test_topics_graph/graph_test_topic_2")
            .unwrap();
        assert!(types.contains(&"test_msgs/msg/BasicTypes".to_string()));

        let types = topic_names_and_types
            .get("/test_topics_graph/graph_test_topic_3")
            .unwrap();
        assert!(types.contains(&"test_msgs/msg/Defaults".to_string()));

        Ok(())
    }

    #[test]
    fn test_logger_name() -> Result<(), RclrsError> {
        // Use helper to create 2 nodes for us
        let graph = construct_test_graph("test_logger_name")?;

        assert_eq!(
            graph.node1.logger().name(),
            "test_logger_name.graph_test_node_1"
        );
        assert_eq!(
            graph.node2.logger().name(),
            "test_logger_name.graph_test_node_2"
        );

        Ok(())
    }
}<|MERGE_RESOLUTION|>--- conflicted
+++ resolved
@@ -256,7 +256,6 @@
     /// .unwrap();
     /// ```
     ///
-<<<<<<< HEAD
     /// Any quality of service options that you explicitly specify will override
     /// the default service options. Any that you do not explicitly specify will
     /// remain the default service options. Note that clients are generally
@@ -265,22 +264,13 @@
     ///
     /// [1]: crate::QoSReliabilityPolicy::Reliable
     pub fn create_client<'a, T>(
-        &self,
+        self: &Arc<Self>,
         options: impl Into<ClientOptions<'a>>,
     ) -> Result<Arc<Client<T>>, RclrsError>
     where
         T: rosidl_runtime_rs::Service,
     {
-        let client = Arc::new(Client::<T>::new(Arc::clone(&self.handle), options)?);
-=======
-    /// [1]: crate::Client
-    // TODO: make client's lifetime depend on node's lifetime
-    pub fn create_client<T>(self: &Arc<Self>, topic: &str) -> Result<Arc<Client<T>>, RclrsError>
-    where
-        T: rosidl_runtime_rs::Service,
-    {
-        let client = Arc::new(Client::<T>::new(self, topic)?);
->>>>>>> 0fe1f215
+        let client = Arc::new(Client::<T>::new(self, options)?);
         { self.clients_mtx.lock().unwrap() }.push(Arc::downgrade(&client) as Weak<dyn ClientBase>);
         Ok(client)
     }
@@ -408,31 +398,17 @@
     /// setting unless you know what you are doing.
     ///
     /// [1]: crate::Service
-<<<<<<< HEAD
     /// [2]: crate::QoSReliabilityPolicy::Reliable
     pub fn create_service<'a, T, F>(
-        &self,
+        self: &Arc<Self>,
         options: impl Into<ServiceOptions<'a>>,
-=======
-    pub fn create_service<T, F>(
-        self: &Arc<Self>,
-        topic: &str,
->>>>>>> 0fe1f215
         callback: F,
     ) -> Result<Arc<Service<T>>, RclrsError>
     where
         T: rosidl_runtime_rs::Service,
         F: Fn(&rmw_request_id_t, T::Request) -> T::Response + 'static + Send,
     {
-<<<<<<< HEAD
-        let service = Arc::new(Service::<T>::new(
-            Arc::clone(&self.handle),
-            options,
-            callback,
-        )?);
-=======
-        let service = Arc::new(Service::<T>::new(self, topic, callback)?);
->>>>>>> 0fe1f215
+        let service = Arc::new(Service::<T>::new(self, options, callback)?);
         { self.services_mtx.lock().unwrap() }
             .push(Arc::downgrade(&service) as Weak<dyn ServiceBase>);
         Ok(service)
@@ -441,7 +417,6 @@
     /// Creates a [`Subscription`].
     ///
     ///
-<<<<<<< HEAD
     /// Pass in only the topic name for the `options` argument to use all default subscription options:
     /// ```
     /// # use rclrs::*;
@@ -481,29 +456,14 @@
     /// ```
     ///
     pub fn create_subscription<'a, T, Args>(
-        &self,
+        self: &Arc<Self>,
         options: impl Into<SubscriptionOptions<'a>>,
-=======
-    /// [1]: crate::Subscription
-    pub fn create_subscription<T, Args>(
-        self: &Arc<Self>,
-        topic: &str,
-        qos: QoSProfile,
->>>>>>> 0fe1f215
         callback: impl SubscriptionCallback<T, Args>,
     ) -> Result<Arc<Subscription<T>>, RclrsError>
     where
         T: Message,
     {
-<<<<<<< HEAD
-        let subscription = Arc::new(Subscription::<T>::new(
-            Arc::clone(&self.handle),
-            options,
-            callback,
-        )?);
-=======
-        let subscription = Arc::new(Subscription::<T>::new(self, topic, qos, callback)?);
->>>>>>> 0fe1f215
+        let subscription = Arc::new(Subscription::<T>::new(self, options, callback)?);
         { self.subscriptions_mtx.lock() }
             .unwrap()
             .push(Arc::downgrade(&subscription) as Weak<dyn SubscriptionBase>);
