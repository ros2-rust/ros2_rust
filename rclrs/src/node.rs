--- conflicted
+++ resolved
@@ -15,19 +15,12 @@
     graph::*
 };
 use crate::{
-<<<<<<< HEAD
     rcl_bindings::*,
     {
-        Client, ClientBase, Clock, Context, GuardCondition, ParameterBuilder, ParameterInterface,
+        Client, ClientBase, Clock, Context,ContextHandle, GuardCondition, ParameterBuilder, ParameterInterface,
         ParameterVariant, Parameters, Publisher, QoSProfile, RclrsError, Service, ServiceBase,
-        Subscription, SubscriptionBase, SubscriptionCallback, TimeSource, ToResult,
-    }
-=======
-    Client, ClientBase, Clock, Context, ContextHandle, GuardCondition, ParameterBuilder,
-    ParameterInterface, ParameterVariant, Parameters, Publisher, QoSProfile, RclrsError, Service,
-    ServiceBase, Subscription, SubscriptionBase, SubscriptionCallback, TimeSource,
-    ENTITY_LIFECYCLE_MUTEX,
->>>>>>> 646869b0
+        Subscription, SubscriptionBase, SubscriptionCallback, TimeSource, ToResult,ENTITY_LIFECYCLE_MUTEX,
+    }
 };
 
 // SAFETY: The functions accessing this type, including drop(), shouldn't care about the thread
