mod graph;
pub use graph::*;

mod node_options;
pub use node_options::*;

mod primitive_options;
pub use primitive_options::*;

use std::{
    cmp::PartialEq,
    ffi::CStr,
    fmt,
    os::raw::c_char,
    sync::{atomic::AtomicBool, Arc, Mutex, Weak},
    vec::Vec,
};

use rosidl_runtime_rs::Message;

use crate::{
<<<<<<< HEAD
    rcl_bindings::*, Client, ClientBase, ClientState, Clock, Context, ContextHandle,
    GuardCondition, ParameterBuilder, ParameterInterface, ParameterVariant, Parameters, Publisher,
    PublisherState, QoSProfile, RclrsError, Service, ServiceBase, ServiceState, Subscription,
    SubscriptionBase, SubscriptionCallback, SubscriptionState, TimeSource, ENTITY_LIFECYCLE_MUTEX,
=======
    rcl_bindings::*, Client, ClientBase, ClientOptions, Clock, ContextHandle, GuardCondition,
    LogParams, Logger, ParameterBuilder, ParameterInterface, ParameterVariant, Parameters,
    Publisher, PublisherOptions, RclrsError, Service, ServiceBase, ServiceOptions, Subscription,
    SubscriptionBase, SubscriptionCallback, SubscriptionOptions, TimeSource, ToLogParams,
    ENTITY_LIFECYCLE_MUTEX,
>>>>>>> becc938e
};

// SAFETY: The functions accessing this type, including drop(), shouldn't care about the thread
// they are running in. Therefore, this type can be safely sent to another thread.
unsafe impl Send for rcl_node_t {}

/// A processing unit that can communicate with other nodes.
///
/// Nodes are a core concept in ROS 2. Refer to the official ["Understanding ROS 2 nodes"][1]
/// tutorial for an introduction.
///
/// Ownership of the node is shared with all the primitives such as [`Publisher`]s and [`Subscription`]s
/// that are created from it. That means that even after the `Node` itself is dropped, it will continue
/// to exist and be displayed by e.g. `ros2 topic` as long as any one of its primitives is not dropped.
///
/// # Creating
/// Use [`Executor::create_node`][7] to create a new node. Pass in [`NodeOptions`] to set all the different
/// options for node creation, or just pass in a string for the node's name if the default options are okay.
///
/// # Naming
/// A node has a *name* and a *namespace*.
/// The node namespace will be prefixed to the node name to form the *fully qualified
/// node name*. This is the name that is shown e.g. in `ros2 node list`.
/// Similarly, the node namespace will be prefixed to all names of topics and services
/// created from this node.
///
/// By convention, a node name with a leading underscore marks the node as hidden.
///
/// It's a good idea for node names in the same executable to be unique.
///
/// ## Remapping
/// The namespace and name given when creating the node can be overridden through the command line.
/// In that sense, the parameters to the node creation functions are only the _default_ namespace and
/// name.
/// See also the [official tutorial][1] on the command line arguments for ROS nodes, and the
<<<<<<< HEAD
/// [`NodeState::namespace()`] and [`NodeState::name()`] functions for examples.
=======
/// [`Node::namespace()`][3] and [`Node::name()`][4] functions for examples.
>>>>>>> becc938e
///
/// ## Rules for valid names
/// The rules for valid node names and node namespaces are explained in
/// [`NodeOptions::new()`][5] and [`NodeOptions::namespace()`][6].
///
/// [1]: https://docs.ros.org/en/rolling/Tutorials/Understanding-ROS2-Nodes.html
/// [2]: https://docs.ros.org/en/rolling/How-To-Guides/Node-arguments.html
<<<<<<< HEAD
/// [3]: crate::NodeBuilder::new
/// [4]: crate::NodeBuilder::namespace
pub type Node = Arc<NodeState>;

/// The inner state of a [`Node`].
///
/// This is public so that you can choose to put it inside a [`Weak`] if you
/// want to be able to refer to a [`Node`] in a non-owning way. It is generally
/// recommended to manage the [`NodeState`] inside of an [`Arc`], and [`Node`]
/// recommended to manage the `NodeState` inside of an [`Arc`], and [`Node`]
/// is provided as convenience alias for that.
///
/// The public API of the [`Node`] type is implemented via `NodeState`.
pub struct NodeState {
=======
/// [3]: Node::namespace
/// [4]: Node::name
/// [5]: crate::NodeOptions::new
/// [6]: crate::NodeOptions::namespace
/// [7]: crate::Executor::create_node
pub struct Node {
>>>>>>> becc938e
    pub(crate) clients_mtx: Mutex<Vec<Weak<dyn ClientBase>>>,
    pub(crate) guard_conditions_mtx: Mutex<Vec<Weak<GuardCondition>>>,
    pub(crate) services_mtx: Mutex<Vec<Weak<dyn ServiceBase>>>,
    pub(crate) subscriptions_mtx: Mutex<Vec<Weak<dyn SubscriptionBase>>>,
    time_source: TimeSource,
    parameter: ParameterInterface,
    logger: Logger,
    pub(crate) handle: Arc<NodeHandle>,
}

/// This struct manages the lifetime of an `rcl_node_t`, and accounts for its
/// dependency on the lifetime of its `rcl_context_t` by ensuring that this
/// dependency is [dropped after][1] the `rcl_node_t`.
/// Note: we capture the rcl_node_t returned from rcl_get_zero_initialized_node()
/// to guarantee that the node handle exists until we drop the NodeHandle
/// instance. This addresses an issue where previously the address of the variable
/// in the builder.rs was being used, and whose lifespan was (just) shorter than the
/// NodeHandle instance.
///
/// [1]: <https://doc.rust-lang.org/reference/destructors.html>
pub(crate) struct NodeHandle {
    pub(crate) rcl_node: Mutex<rcl_node_t>,
    pub(crate) context_handle: Arc<ContextHandle>,
    /// In the humble distro, rcl is sensitive to the address of the rcl_node_t
    /// object being moved (this issue seems to be gone in jazzy), so we need
    /// to initialize the rcl_node_t in-place inside this struct. In the event
    /// that the initialization fails (e.g. it was created with an invalid name)
    /// we need to make sure that we do not call rcl_node_fini on it while
    /// dropping the NodeHandle, so we keep track of successful initialization
    /// with this variable.
    ///
    /// We may be able to restructure this in the future when we no longer need
    /// to support Humble.
    pub(crate) initialized: AtomicBool,
}

impl Drop for NodeHandle {
    fn drop(&mut self) {
        if !self.initialized.load(std::sync::atomic::Ordering::Acquire) {
            // The node was not correctly initialized, e.g. it was created with
            // an invalid name, so we must not try to finalize it or else we
            // will get undefined behavior.
            return;
        }

        let _context_lock = self.context_handle.rcl_context.lock().unwrap();
        let mut rcl_node = self.rcl_node.lock().unwrap();
        let _lifecycle_lock = ENTITY_LIFECYCLE_MUTEX.lock().unwrap();

        // SAFETY: The entity lifecycle mutex is locked to protect against the risk of
        // global variables in the rmw implementation being unsafely modified during cleanup.
        unsafe { rcl_node_fini(&mut *rcl_node) };
    }
}

impl Eq for NodeState {}

impl PartialEq for NodeState {
    fn eq(&self, other: &Self) -> bool {
        Arc::ptr_eq(&self.handle, &other.handle)
    }
}

impl fmt::Debug for NodeState {
    fn fmt(&self, f: &mut fmt::Formatter<'_>) -> Result<(), fmt::Error> {
        f.debug_struct("Node")
            .field("fully_qualified_name", &self.fully_qualified_name())
            .finish()
    }
}

<<<<<<< HEAD
impl NodeState {
    /// Creates a new node in the empty namespace.
    ///
    /// See [`NodeBuilder::new()`] for documentation.
    #[allow(clippy::new_ret_no_self)]
    pub fn new(context: &Context, node_name: &str) -> Result<Node, RclrsError> {
        Self::builder(context, node_name).build()
    }

=======
impl Node {
>>>>>>> becc938e
    /// Returns the clock associated with this node.
    pub fn get_clock(&self) -> Clock {
        self.time_source.get_clock()
    }

    /// Returns the name of the node.
    ///
    /// This returns the name after remapping, so it is not necessarily the same as the name that
    /// was used when creating the node.
    ///
    /// # Example
    /// ```
    /// # use rclrs::*;
    /// // Without remapping
    /// let executor = Context::default().create_basic_executor();
    /// let node = executor.create_node("my_node")?;
    /// assert_eq!(node.name(), "my_node");
    /// // With remapping
    /// let remapping = ["--ros-args", "-r", "__node:=your_node"].map(String::from);
    /// let executor_r = Context::new(remapping, InitOptions::default())?.create_basic_executor();
    /// let node_r = executor_r.create_node("my_node")?;
    /// assert_eq!(node_r.name(), "your_node");
    /// # Ok::<(), RclrsError>(())
    /// ```
    pub fn name(&self) -> String {
        self.call_string_getter(rcl_node_get_name)
    }

    /// Returns the namespace of the node.
    ///
    /// This returns the namespace after remapping, so it is not necessarily the same as the
    /// namespace that was used when creating the node.
    ///
    /// # Example
    /// ```
    /// # use rclrs::*;
    /// // Without remapping
    /// let executor = Context::default().create_basic_executor();
    /// let node = executor.create_node(
    ///     "my_node"
    ///     .namespace("/my/namespace")
    /// )?;
    /// assert_eq!(node.namespace(), "/my/namespace");
    /// // With remapping
    /// let remapping = ["--ros-args", "-r", "__ns:=/your_namespace"].map(String::from);
    /// let executor_r = Context::new(remapping, InitOptions::default())?.create_basic_executor();
    /// let node_r = executor_r.create_node("my_node")?;
    /// assert_eq!(node_r.namespace(), "/your_namespace");
    /// # Ok::<(), RclrsError>(())
    /// ```
    pub fn namespace(&self) -> String {
        self.call_string_getter(rcl_node_get_namespace)
    }

    /// Returns the fully qualified name of the node.
    ///
    /// The fully qualified name of the node is the node namespace combined with the node name.
    /// It is subject to the remappings shown in [`NodeState::name()`] and [`NodeState::namespace()`].
    ///
    /// # Example
    /// ```
    /// # use rclrs::*;
    /// let executor = Context::default().create_basic_executor();
    /// let node = executor.create_node(
    ///     "my_node"
    ///     .namespace("/my/namespace")
    /// )?;
    /// assert_eq!(node.fully_qualified_name(), "/my/namespace/my_node");
    /// # Ok::<(), RclrsError>(())
    /// ```
    pub fn fully_qualified_name(&self) -> String {
        self.call_string_getter(rcl_node_get_fully_qualified_name)
    }

    // Helper for name(), namespace(), fully_qualified_name()
    fn call_string_getter(
        &self,
        getter: unsafe extern "C" fn(*const rcl_node_t) -> *const c_char,
    ) -> String {
        let rcl_node = self.handle.rcl_node.lock().unwrap();
        unsafe { call_string_getter_with_rcl_node(&rcl_node, getter) }
    }

    /// Creates a [`Client`].
    ///
    /// Pass in only the service name for the `options` argument to use all default client options:
    /// ```
    /// # use rclrs::*;
    /// # let executor = Context::default().create_basic_executor();
    /// # let node = executor.create_node("my_node").unwrap();
    /// let client = node.create_client::<test_msgs::srv::Empty>(
    ///     "my_service"
    /// )
    /// .unwrap();
    /// ```
    ///
<<<<<<< HEAD
    /// [1]: crate::Client
    // TODO: make client's lifetime depend on node's lifetime
    pub fn create_client<T>(&self, topic: &str) -> Result<Client<T>, RclrsError>
    where
        T: rosidl_runtime_rs::Service,
    {
        let client = Arc::new(ClientState::<T>::new(Arc::clone(&self.handle), topic)?);
=======
    /// Take advantage of the [`IntoPrimitiveOptions`] API to easily build up the
    /// client options:
    ///
    /// ```
    /// # use rclrs::*;
    /// # let executor = Context::default().create_basic_executor();
    /// # let node = executor.create_node("my_node").unwrap();
    /// let client = node.create_client::<test_msgs::srv::Empty>(
    ///     "my_service"
    ///     .keep_all()
    ///     .transient_local()
    /// )
    /// .unwrap();
    /// ```
    ///
    /// Any quality of service options that you explicitly specify will override
    /// the default service options. Any that you do not explicitly specify will
    /// remain the default service options. Note that clients are generally
    /// expected to use [reliable][1], so it's best not to change the reliability
    /// setting unless you know what you are doing.
    ///
    /// [1]: crate::QoSReliabilityPolicy::Reliable
    pub fn create_client<'a, T>(
        self: &Arc<Self>,
        options: impl Into<ClientOptions<'a>>,
    ) -> Result<Arc<Client<T>>, RclrsError>
    where
        T: rosidl_runtime_rs::Service,
    {
        let client = Arc::new(Client::<T>::new(self, options)?);
>>>>>>> becc938e
        { self.clients_mtx.lock().unwrap() }.push(Arc::downgrade(&client) as Weak<dyn ClientBase>);
        Ok(client)
    }

    /// Creates a [`GuardCondition`][1] with no callback.
    ///
    /// A weak pointer to the `GuardCondition` is stored within this node.
    /// When this node is added to a wait set (e.g. when its executor is [spinning][2]),
    /// the guard condition can be used to interrupt the wait.
    ///
    /// [1]: crate::GuardCondition
    /// [2]: crate::Executor::spin
    pub fn create_guard_condition(&self) -> Arc<GuardCondition> {
        let guard_condition = Arc::new(GuardCondition::new_with_context_handle(
            Arc::clone(&self.handle.context_handle),
            None,
        ));
        { self.guard_conditions_mtx.lock().unwrap() }
            .push(Arc::downgrade(&guard_condition) as Weak<GuardCondition>);
        guard_condition
    }

    /// Creates a [`GuardCondition`][1] with a callback.
    ///
    /// A weak pointer to the `GuardCondition` is stored within this node.
    /// When this node is added to a wait set (e.g. when its executor is [spinning][2]),
    /// the guard condition can be used to interrupt the wait.
    ///
    /// [1]: crate::GuardCondition
    /// [2]: crate::Executor::spin
    pub fn create_guard_condition_with_callback<F>(&mut self, callback: F) -> Arc<GuardCondition>
    where
        F: Fn() + Send + Sync + 'static,
    {
        let guard_condition = Arc::new(GuardCondition::new_with_context_handle(
            Arc::clone(&self.handle.context_handle),
            Some(Box::new(callback) as Box<dyn Fn() + Send + Sync>),
        ));
        { self.guard_conditions_mtx.lock().unwrap() }
            .push(Arc::downgrade(&guard_condition) as Weak<GuardCondition>);
        guard_condition
    }

    /// Pass in only the topic name for the `options` argument to use all default publisher options:
    /// ```
    /// # use rclrs::*;
    /// # let executor = Context::default().create_basic_executor();
    /// # let node = executor.create_node("my_node").unwrap();
    /// let publisher = node.create_publisher::<test_msgs::msg::Empty>(
    ///     "my_topic"
    /// )
    /// .unwrap();
    /// ```
    ///
    /// Take advantage of the [`IntoPrimitiveOptions`] API to easily build up the
    /// publisher options:
    ///
    /// ```
    /// # use rclrs::*;
    /// # let executor = Context::default().create_basic_executor();
    /// # let node = executor.create_node("my_node").unwrap();
    /// let publisher = node.create_publisher::<test_msgs::msg::Empty>(
    ///     "my_topic"
    ///     .keep_last(100)
    ///     .transient_local()
    /// )
    /// .unwrap();
    ///
    /// let reliable_publisher = node.create_publisher::<test_msgs::msg::Empty>(
    ///     "my_topic"
    ///     .reliable()
    /// )
    /// .unwrap();
    /// ```
    ///
    pub fn create_publisher<'a, T>(
        &self,
<<<<<<< HEAD
        topic: &str,
        qos: QoSProfile,
    ) -> Result<Publisher<T>, RclrsError>
    where
        T: Message,
    {
        let publisher = Arc::new(PublisherState::<T>::new(
            Arc::clone(&self.handle),
            topic,
            qos,
        )?);
=======
        options: impl Into<PublisherOptions<'a>>,
    ) -> Result<Arc<Publisher<T>>, RclrsError>
    where
        T: Message,
    {
        let publisher = Arc::new(Publisher::<T>::new(Arc::clone(&self.handle), options)?);
>>>>>>> becc938e
        Ok(publisher)
    }

    /// Creates a [`Service`][1].
    ///
    /// Pass in only the service name for the `options` argument to use all default service options:
    /// ```
    /// # use rclrs::*;
    /// # let executor = Context::default().create_basic_executor();
    /// # let node = executor.create_node("my_node").unwrap();
    /// let service = node.create_service::<test_msgs::srv::Empty, _>(
    ///     "my_service",
    ///     |_info, _request| {
    ///         println!("Received request!");
    ///         test_msgs::srv::Empty_Response::default()
    ///     },
    /// );
    /// ```
    ///
    /// Take advantage of the [`IntoPrimitiveOptions`] API to easily build up the
    /// service options:
    ///
    /// ```
    /// # use rclrs::*;
    /// # let executor = Context::default().create_basic_executor();
    /// # let node = executor.create_node("my_node").unwrap();
    /// let service = node.create_service::<test_msgs::srv::Empty, _>(
    ///     "my_service"
    ///     .keep_all()
    ///     .transient_local(),
    ///     |_info, _request| {
    ///         println!("Received request!");
    ///         test_msgs::srv::Empty_Response::default()
    ///     },
    /// );
    /// ```
    ///
    /// Any quality of service options that you explicitly specify will override
    /// the default service options. Any that you do not explicitly specify will
    /// remain the default service options. Note that services are generally
    /// expected to use [reliable][2], so it's best not to change the reliability
    /// setting unless you know what you are doing.
    ///
    /// [1]: crate::Service
<<<<<<< HEAD
    // TODO: make service's lifetime depend on node's lifetime
    pub fn create_service<T, F>(&self, topic: &str, callback: F) -> Result<Service<T>, RclrsError>
=======
    /// [2]: crate::QoSReliabilityPolicy::Reliable
    pub fn create_service<'a, T, F>(
        self: &Arc<Self>,
        options: impl Into<ServiceOptions<'a>>,
        callback: F,
    ) -> Result<Arc<Service<T>>, RclrsError>
>>>>>>> becc938e
    where
        T: rosidl_runtime_rs::Service,
        F: Fn(&rmw_request_id_t, T::Request) -> T::Response + 'static + Send,
    {
<<<<<<< HEAD
        let service = Arc::new(ServiceState::<T>::new(
            Arc::clone(&self.handle),
            topic,
            callback,
        )?);
=======
        let service = Arc::new(Service::<T>::new(self, options, callback)?);
>>>>>>> becc938e
        { self.services_mtx.lock().unwrap() }
            .push(Arc::downgrade(&service) as Weak<dyn ServiceBase>);
        Ok(service)
    }

    /// Creates a [`Subscription`].
    ///
    ///
    /// Pass in only the topic name for the `options` argument to use all default subscription options:
    /// ```
    /// # use rclrs::*;
    /// # let executor = Context::default().create_basic_executor();
    /// # let node = executor.create_node("my_node").unwrap();
    /// let subscription = node.create_subscription(
    ///     "my_topic",
    ///     |_msg: test_msgs::msg::Empty| {
    ///         println!("Received message!");
    ///     },
    /// );
    /// ```
    ///
    /// Take advantage of the [`IntoPrimitiveOptions`] API to easily build up the
    /// subscription options:
    ///
    /// ```
    /// # use rclrs::*;
    /// # let executor = Context::default().create_basic_executor();
    /// # let node = executor.create_node("my_node").unwrap();
    /// let subscription = node.create_subscription(
    ///     "my_topic"
    ///     .keep_last(100)
    ///     .transient_local(),
    ///     |_msg: test_msgs::msg::Empty| {
    ///         println!("Received message!");
    ///     },
    /// );
    ///
    /// let reliable_subscription = node.create_subscription(
    ///     "my_reliable_topic"
    ///     .reliable(),
    ///     |_msg: test_msgs::msg::Empty| {
    ///         println!("Received message!");
    ///     },
    /// );
    /// ```
    ///
    pub fn create_subscription<'a, T, Args>(
        self: &Arc<Self>,
        options: impl Into<SubscriptionOptions<'a>>,
        callback: impl SubscriptionCallback<T, Args>,
    ) -> Result<Subscription<T>, RclrsError>
    where
        T: Message,
    {
<<<<<<< HEAD
        let subscription = Arc::new(SubscriptionState::<T>::new(
            Arc::clone(&self.handle),
            topic,
            qos,
            callback,
        )?);
=======
        let subscription = Arc::new(Subscription::<T>::new(self, options, callback)?);
>>>>>>> becc938e
        { self.subscriptions_mtx.lock() }
            .unwrap()
            .push(Arc::downgrade(&subscription) as Weak<dyn SubscriptionBase>);
        Ok(subscription)
    }

    /// Returns the subscriptions that have not been dropped yet.
    pub(crate) fn live_subscriptions(&self) -> Vec<Arc<dyn SubscriptionBase>> {
        { self.subscriptions_mtx.lock().unwrap() }
            .iter()
            .filter_map(Weak::upgrade)
            .collect()
    }

    pub(crate) fn live_clients(&self) -> Vec<Arc<dyn ClientBase>> {
        { self.clients_mtx.lock().unwrap() }
            .iter()
            .filter_map(Weak::upgrade)
            .collect()
    }

    pub(crate) fn live_guard_conditions(&self) -> Vec<Arc<GuardCondition>> {
        { self.guard_conditions_mtx.lock().unwrap() }
            .iter()
            .filter_map(Weak::upgrade)
            .collect()
    }

    pub(crate) fn live_services(&self) -> Vec<Arc<dyn ServiceBase>> {
        { self.services_mtx.lock().unwrap() }
            .iter()
            .filter_map(Weak::upgrade)
            .collect()
    }

    /// Returns the ROS domain ID that the node is using.
    ///
    /// The domain ID controls which nodes can send messages to each other, see the [ROS 2 concept article][1].
    /// It can be set through the `ROS_DOMAIN_ID` environment variable or by
    /// passing custom [`NodeOptions`] into [`Context::new`][2] or [`Context::from_env`][3].
    ///
    /// [1]: https://docs.ros.org/en/rolling/Concepts/About-Domain-ID.html
    /// [2]: crate::Context::new
    /// [3]: crate::Context::from_env
    ///
    /// # Example
    /// ```
    /// # use rclrs::*;
    /// // Set default ROS domain ID to 10 here
    /// std::env::set_var("ROS_DOMAIN_ID", "10");
    /// let executor = Context::default().create_basic_executor();
    /// let node = executor.create_node("domain_id_node")?;
    /// let domain_id = node.domain_id();
    /// assert_eq!(domain_id, 10);
    /// # Ok::<(), RclrsError>(())
    /// ```
    pub fn domain_id(&self) -> usize {
        let rcl_node = self.handle.rcl_node.lock().unwrap();
        let mut domain_id: usize = 0;
        let ret = unsafe {
            // SAFETY: No preconditions for this function.
            rcl_node_get_domain_id(&*rcl_node, &mut domain_id)
        };

        debug_assert_eq!(ret, 0);
        domain_id
    }

    /// Creates a [`ParameterBuilder`] that can be used to set parameter declaration options and
    /// declare a parameter as [`OptionalParameter`](crate::parameter::OptionalParameter),
    /// [`MandatoryParameter`](crate::parameter::MandatoryParameter), or
    /// [`ReadOnly`](crate::parameter::ReadOnlyParameter).
    ///
    /// # Example
    /// ```
    /// # use rclrs::*;
    /// let executor = Context::default().create_basic_executor();
    /// let node = executor.create_node("domain_id_node")?;
    /// // Set it to a range of 0-100, with a step of 2
    /// let range = ParameterRange {
    ///     lower: Some(0),
    ///     upper: Some(100),
    ///     step: Some(2),
    /// };
    /// let param = node.declare_parameter("int_param")
    ///                 .default(10)
    ///                 .range(range)
    ///                 .mandatory()
    ///                 .unwrap();
    /// assert_eq!(param.get(), 10);
    /// param.set(50).unwrap();
    /// assert_eq!(param.get(), 50);
    /// // Out of range, will return an error
    /// assert!(param.set(200).is_err());
    /// # Ok::<(), RclrsError>(())
    /// ```
    pub fn declare_parameter<'a, T: ParameterVariant + 'a>(
        &'a self,
        name: impl Into<Arc<str>>,
    ) -> ParameterBuilder<'a, T> {
        self.parameter.declare(name.into())
    }

    /// Enables usage of undeclared parameters for this node.
    ///
    /// Returns a [`Parameters`] struct that can be used to get and set all parameters.
    pub fn use_undeclared_parameters(&self) -> Parameters {
        self.parameter.allow_undeclared();
        Parameters {
            interface: &self.parameter,
        }
    }

<<<<<<< HEAD
    /// Creates a [`NodeBuilder`][1] with the given name.
    ///
    /// Convenience function equivalent to [`NodeBuilder::new()`][2].
    ///
    /// [1]: crate::NodeBuilder
    /// [2]: crate::NodeBuilder::new
    ///
    /// # Example
    /// ```
    /// # use rclrs::{Context, NodeState, RclrsError};
    /// let context = Context::new([])?;
    /// let node = NodeState::builder(&context, "my_node").build()?;
    /// assert_eq!(node.name(), "my_node");
    /// # Ok::<(), RclrsError>(())
    /// ```
    pub fn builder(context: &Context, node_name: &str) -> NodeBuilder {
        NodeBuilder::new(context, node_name)
=======
    /// Get the logger associated with this Node.
    pub fn logger(&self) -> &Logger {
        &self.logger
    }
}

impl<'a> ToLogParams<'a> for &'a Node {
    fn to_log_params(self) -> LogParams<'a> {
        self.logger().to_log_params()
>>>>>>> becc938e
    }
}

// Helper used to implement call_string_getter(), but also used to get the FQN in the Node::new()
// function, which is why it's not merged into Node::call_string_getter().
// This function is unsafe since it's possible to pass in an rcl_node_t with dangling
// pointers etc.
pub(crate) unsafe fn call_string_getter_with_rcl_node(
    rcl_node: &rcl_node_t,
    getter: unsafe extern "C" fn(*const rcl_node_t) -> *const c_char,
) -> String {
    let char_ptr = getter(rcl_node);
    debug_assert!(!char_ptr.is_null());
    // SAFETY: The returned CStr is immediately converted to an owned string,
    // so the lifetime is no issue. The ptr is valid as per the documentation
    // of rcl_node_get_name.
    let cstr = CStr::from_ptr(char_ptr);
    cstr.to_string_lossy().into_owned()
}

#[cfg(test)]
mod tests {
    use crate::{test_helpers::*, *};

    #[test]
    fn traits() {
        assert_send::<Node>();
        assert_sync::<Node>();
    }

    #[test]
    fn test_topic_names_and_types() -> Result<(), RclrsError> {
        use test_msgs::msg;

        let graph = construct_test_graph("test_topics_graph")?;

        let _node_1_defaults_subscription = graph.node1.create_subscription::<msg::Defaults, _>(
            "graph_test_topic_3",
            |_msg: msg::Defaults| {},
        )?;
        let _node_2_empty_subscription = graph
            .node2
            .create_subscription::<msg::Empty, _>("graph_test_topic_1", |_msg: msg::Empty| {})?;
        let _node_2_basic_types_subscription =
            graph.node2.create_subscription::<msg::BasicTypes, _>(
                "graph_test_topic_2",
                |_msg: msg::BasicTypes| {},
            )?;

        std::thread::sleep(std::time::Duration::from_millis(100));

        let topic_names_and_types = graph.node1.get_topic_names_and_types()?;

        let types = topic_names_and_types
            .get("/test_topics_graph/graph_test_topic_1")
            .unwrap();
        assert!(types.contains(&"test_msgs/msg/Empty".to_string()));
        let types = topic_names_and_types
            .get("/test_topics_graph/graph_test_topic_2")
            .unwrap();
        assert!(types.contains(&"test_msgs/msg/BasicTypes".to_string()));

        let types = topic_names_and_types
            .get("/test_topics_graph/graph_test_topic_3")
            .unwrap();
        assert!(types.contains(&"test_msgs/msg/Defaults".to_string()));

        Ok(())
    }

    #[test]
    fn test_logger_name() -> Result<(), RclrsError> {
        // Use helper to create 2 nodes for us
        let graph = construct_test_graph("test_logger_name")?;

        assert_eq!(
            graph.node1.logger().name(),
            "test_logger_name.graph_test_node_1"
        );
        assert_eq!(
            graph.node2.logger().name(),
            "test_logger_name.graph_test_node_2"
        );

        Ok(())
    }
}<|MERGE_RESOLUTION|>--- conflicted
+++ resolved
@@ -19,18 +19,11 @@
 use rosidl_runtime_rs::Message;
 
 use crate::{
-<<<<<<< HEAD
-    rcl_bindings::*, Client, ClientBase, ClientState, Clock, Context, ContextHandle,
-    GuardCondition, ParameterBuilder, ParameterInterface, ParameterVariant, Parameters, Publisher,
-    PublisherState, QoSProfile, RclrsError, Service, ServiceBase, ServiceState, Subscription,
-    SubscriptionBase, SubscriptionCallback, SubscriptionState, TimeSource, ENTITY_LIFECYCLE_MUTEX,
-=======
     rcl_bindings::*, Client, ClientBase, ClientOptions, Clock, ContextHandle, GuardCondition,
     LogParams, Logger, ParameterBuilder, ParameterInterface, ParameterVariant, Parameters,
     Publisher, PublisherOptions, RclrsError, Service, ServiceBase, ServiceOptions, Subscription,
     SubscriptionBase, SubscriptionCallback, SubscriptionOptions, TimeSource, ToLogParams,
     ENTITY_LIFECYCLE_MUTEX,
->>>>>>> becc938e
 };
 
 // SAFETY: The functions accessing this type, including drop(), shouldn't care about the thread
@@ -66,11 +59,7 @@
 /// In that sense, the parameters to the node creation functions are only the _default_ namespace and
 /// name.
 /// See also the [official tutorial][1] on the command line arguments for ROS nodes, and the
-<<<<<<< HEAD
 /// [`NodeState::namespace()`] and [`NodeState::name()`] functions for examples.
-=======
-/// [`Node::namespace()`][3] and [`Node::name()`][4] functions for examples.
->>>>>>> becc938e
 ///
 /// ## Rules for valid names
 /// The rules for valid node names and node namespaces are explained in
@@ -78,9 +67,11 @@
 ///
 /// [1]: https://docs.ros.org/en/rolling/Tutorials/Understanding-ROS2-Nodes.html
 /// [2]: https://docs.ros.org/en/rolling/How-To-Guides/Node-arguments.html
-<<<<<<< HEAD
-/// [3]: crate::NodeBuilder::new
-/// [4]: crate::NodeBuilder::namespace
+/// [3]: Node::namespace
+/// [4]: Node::name
+/// [5]: crate::NodeOptions::new
+/// [6]: crate::NodeOptions::namespace
+/// [7]: crate::Executor::create_node
 pub type Node = Arc<NodeState>;
 
 /// The inner state of a [`Node`].
@@ -93,14 +84,6 @@
 ///
 /// The public API of the [`Node`] type is implemented via `NodeState`.
 pub struct NodeState {
-=======
-/// [3]: Node::namespace
-/// [4]: Node::name
-/// [5]: crate::NodeOptions::new
-/// [6]: crate::NodeOptions::namespace
-/// [7]: crate::Executor::create_node
-pub struct Node {
->>>>>>> becc938e
     pub(crate) clients_mtx: Mutex<Vec<Weak<dyn ClientBase>>>,
     pub(crate) guard_conditions_mtx: Mutex<Vec<Weak<GuardCondition>>>,
     pub(crate) services_mtx: Mutex<Vec<Weak<dyn ServiceBase>>>,
@@ -172,19 +155,7 @@
     }
 }
 
-<<<<<<< HEAD
 impl NodeState {
-    /// Creates a new node in the empty namespace.
-    ///
-    /// See [`NodeBuilder::new()`] for documentation.
-    #[allow(clippy::new_ret_no_self)]
-    pub fn new(context: &Context, node_name: &str) -> Result<Node, RclrsError> {
-        Self::builder(context, node_name).build()
-    }
-
-=======
-impl Node {
->>>>>>> becc938e
     /// Returns the clock associated with this node.
     pub fn get_clock(&self) -> Clock {
         self.time_source.get_clock()
@@ -281,15 +252,6 @@
     /// .unwrap();
     /// ```
     ///
-<<<<<<< HEAD
-    /// [1]: crate::Client
-    // TODO: make client's lifetime depend on node's lifetime
-    pub fn create_client<T>(&self, topic: &str) -> Result<Client<T>, RclrsError>
-    where
-        T: rosidl_runtime_rs::Service,
-    {
-        let client = Arc::new(ClientState::<T>::new(Arc::clone(&self.handle), topic)?);
-=======
     /// Take advantage of the [`IntoPrimitiveOptions`] API to easily build up the
     /// client options:
     ///
@@ -315,12 +277,11 @@
     pub fn create_client<'a, T>(
         self: &Arc<Self>,
         options: impl Into<ClientOptions<'a>>,
-    ) -> Result<Arc<Client<T>>, RclrsError>
+    ) -> Result<Client<T>, RclrsError>
     where
         T: rosidl_runtime_rs::Service,
     {
-        let client = Arc::new(Client::<T>::new(self, options)?);
->>>>>>> becc938e
+        let client = Arc::new(ClientState::<T>::new(self, options)?);
         { self.clients_mtx.lock().unwrap() }.push(Arc::downgrade(&client) as Weak<dyn ClientBase>);
         Ok(client)
     }
@@ -398,26 +359,12 @@
     ///
     pub fn create_publisher<'a, T>(
         &self,
-<<<<<<< HEAD
-        topic: &str,
-        qos: QoSProfile,
+        options: impl Into<PublisherOptions<'a>>,
     ) -> Result<Publisher<T>, RclrsError>
     where
         T: Message,
     {
-        let publisher = Arc::new(PublisherState::<T>::new(
-            Arc::clone(&self.handle),
-            topic,
-            qos,
-        )?);
-=======
-        options: impl Into<PublisherOptions<'a>>,
-    ) -> Result<Arc<Publisher<T>>, RclrsError>
-    where
-        T: Message,
-    {
-        let publisher = Arc::new(Publisher::<T>::new(Arc::clone(&self.handle), options)?);
->>>>>>> becc938e
+        let publisher = Arc::new(PublisherState::<T>::new(Arc::clone(&self.handle), options)?);
         Ok(publisher)
     }
 
@@ -462,30 +409,17 @@
     /// setting unless you know what you are doing.
     ///
     /// [1]: crate::Service
-<<<<<<< HEAD
-    // TODO: make service's lifetime depend on node's lifetime
-    pub fn create_service<T, F>(&self, topic: &str, callback: F) -> Result<Service<T>, RclrsError>
-=======
     /// [2]: crate::QoSReliabilityPolicy::Reliable
     pub fn create_service<'a, T, F>(
         self: &Arc<Self>,
         options: impl Into<ServiceOptions<'a>>,
         callback: F,
-    ) -> Result<Arc<Service<T>>, RclrsError>
->>>>>>> becc938e
+    ) -> Result<Service<T>, RclrsError>
     where
         T: rosidl_runtime_rs::Service,
         F: Fn(&rmw_request_id_t, T::Request) -> T::Response + 'static + Send,
     {
-<<<<<<< HEAD
-        let service = Arc::new(ServiceState::<T>::new(
-            Arc::clone(&self.handle),
-            topic,
-            callback,
-        )?);
-=======
-        let service = Arc::new(Service::<T>::new(self, options, callback)?);
->>>>>>> becc938e
+        let service = Arc::new(ServiceState::<T>::new(self, options, callback)?);
         { self.services_mtx.lock().unwrap() }
             .push(Arc::downgrade(&service) as Weak<dyn ServiceBase>);
         Ok(service)
@@ -540,16 +474,7 @@
     where
         T: Message,
     {
-<<<<<<< HEAD
-        let subscription = Arc::new(SubscriptionState::<T>::new(
-            Arc::clone(&self.handle),
-            topic,
-            qos,
-            callback,
-        )?);
-=======
-        let subscription = Arc::new(Subscription::<T>::new(self, options, callback)?);
->>>>>>> becc938e
+        let subscription = Arc::new(SubscriptionState::<T>::new(self, options, callback)?);
         { self.subscriptions_mtx.lock() }
             .unwrap()
             .push(Arc::downgrade(&subscription) as Weak<dyn SubscriptionBase>);
@@ -663,25 +588,6 @@
         }
     }
 
-<<<<<<< HEAD
-    /// Creates a [`NodeBuilder`][1] with the given name.
-    ///
-    /// Convenience function equivalent to [`NodeBuilder::new()`][2].
-    ///
-    /// [1]: crate::NodeBuilder
-    /// [2]: crate::NodeBuilder::new
-    ///
-    /// # Example
-    /// ```
-    /// # use rclrs::{Context, NodeState, RclrsError};
-    /// let context = Context::new([])?;
-    /// let node = NodeState::builder(&context, "my_node").build()?;
-    /// assert_eq!(node.name(), "my_node");
-    /// # Ok::<(), RclrsError>(())
-    /// ```
-    pub fn builder(context: &Context, node_name: &str) -> NodeBuilder {
-        NodeBuilder::new(context, node_name)
-=======
     /// Get the logger associated with this Node.
     pub fn logger(&self) -> &Logger {
         &self.logger
@@ -691,7 +597,6 @@
 impl<'a> ToLogParams<'a> for &'a Node {
     fn to_log_params(self) -> LogParams<'a> {
         self.logger().to_log_params()
->>>>>>> becc938e
     }
 }
 
