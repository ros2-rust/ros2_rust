<<<<<<< HEAD
mod basic_executor;
pub use self::basic_executor::*;

use crate::{
    Node, NodeOptions, RclrsError, Context, ContextHandle, Waitable, GuardCondition,
=======
use crate::{
    rcl_bindings::rcl_context_is_valid, ContextHandle, IntoNodeOptions, Node, RclrsError, WaitSet,
>>>>>>> 09184761
};
use std::{
    sync::{Arc, atomic::{AtomicBool, Ordering}},
    time::Duration,
    future::Future,
};
pub use futures::channel::oneshot::Receiver as Promise;
use futures::{
    future::{BoxFuture, Either, select},
    channel::oneshot,
};

<<<<<<< HEAD
/// An executor that can be used to create nodes and run their callbacks.
pub struct Executor {
    context: Arc<ContextHandle>,
    commands: Arc<ExecutorCommands>,
    runtime: Box<dyn ExecutorRuntime>,
}

impl Executor {
    /// Access the commands interface for this executor. Use the returned
    /// [`ExecutorCommands`] to create [nodes][Node].
    pub fn commands(&self) -> &Arc<ExecutorCommands> {
        &self.commands
    }

    /// Create a [`Node`] that will run on this Executor.
    pub fn create_node(
        &self,
        options: impl Into<NodeOptions>,
    ) -> Result<Arc<Node>, RclrsError> {
        self.commands.create_node(options)
    }

=======
/// Single-threaded executor implementation.
pub struct Executor {
    context: Arc<ContextHandle>,
    nodes_mtx: Mutex<Vec<Weak<Node>>>,
}

impl Executor {
    /// Create a [`Node`] that will run on this Executor.
    pub fn create_node<'a>(
        &'a self,
        options: impl IntoNodeOptions<'a>,
    ) -> Result<Arc<Node>, RclrsError> {
        let options = options.into_node_options();
        let node = options.build(&self.context)?;
        self.nodes_mtx.lock().unwrap().push(Arc::downgrade(&node));
        Ok(node)
    }

>>>>>>> 09184761
    /// Spin the Executor. The current thread will be blocked until the Executor
    /// stops spinning.
    ///
    /// [`SpinOptions`] can be used to automatically stop the spinning when
    /// certain conditions are met. Use `SpinOptions::default()` to allow the
    /// Executor to keep spinning indefinitely.
<<<<<<< HEAD
    pub fn spin(&mut self, options: SpinOptions) {
        let conditions = self.make_spin_conditions(options);
        self.runtime.spin(conditions);
    }

    /// Spin the Executor as an async task. This does not block the current thread.
    /// It also does not prevent your `main` function from exiting while it spins,
    /// so make sure you have a way to keep the application running.
    ///
    /// This will consume the Executor so that the task can run on other threads.
    ///
    /// The async task will run until the [`SpinConditions`] stop the Executor
    /// from spinning. The output of the async task will be the restored Executor,
    /// which you can use to resume spinning after the task is finished.
    pub async fn spin_async(self, options: SpinOptions) -> Self {
        let conditions = self.make_spin_conditions(options);
        let Self { context, commands, runtime } = self;

        let runtime = runtime.spin_async(conditions).await;
        Self { context, commands, runtime }
    }

    /// Creates a new executor using the provided runtime. Users of rclrs should
    /// use [`Context::create_executor`].
    pub(crate) fn new<E>(context: Arc<ContextHandle>, runtime: E) -> Self
    where
        E: 'static + ExecutorRuntime + Send,
    {
        let (wakeup_wait_set, waitable) = GuardCondition::new(&context, None);
        let commands = Arc::new(ExecutorCommands {
            context: Context { handle: Arc::clone(&context) },
            channel: runtime.channel(),
            halt_spinning: Arc::new(AtomicBool::new(false)),
            wakeup_wait_set: Arc::new(wakeup_wait_set),
        });

        commands.add_to_wait_set(waitable);

        Self {
            context,
            commands,
            runtime: Box::new(runtime),
        }
    }

    fn make_spin_conditions(&self, options: SpinOptions) -> SpinConditions {
        self.commands.halt_spinning.store(false, Ordering::Release);
        SpinConditions {
            options,
            halt_spinning: Arc::clone(&self.commands.halt_spinning),
            context: Context { handle: Arc::clone(&self.context) },
            guard_condition: Arc::clone(&self.commands.wakeup_wait_set),
        }
    }
}

/// This allows commands, such as creating a new node, to be run on the executor
/// while the executor is spinning.
pub struct ExecutorCommands {
    context: Context,
    channel: Box<dyn ExecutorChannel>,
    halt_spinning: Arc<AtomicBool>,
    wakeup_wait_set: Arc<GuardCondition>,
}

impl ExecutorCommands {
    /// Create a new node that will run on the [`Executor`] that is being commanded.
    pub fn create_node(
        self: &Arc<Self>,
        options: impl Into<NodeOptions>,
    ) -> Result<Arc<Node>, RclrsError> {
        let options: NodeOptions = options.into();
        options.build(self)
    }

    /// Tell the [`Executor`] to halt its spinning.
    pub fn halt_spinning(&self) {
        self.halt_spinning.store(true, Ordering::Release);
        // TODO(@mxgrey): Log errors here when logging becomes available
        self.wakeup_wait_set.trigger().ok();
=======
    pub fn spin(&mut self, options: SpinOptions) -> Result<(), RclrsError> {
        loop {
            if self.nodes_mtx.lock().unwrap().is_empty() {
                // Nothing to spin for, so just quit here
                return Ok(());
            }

            self.spin_once(options.timeout)?;

            if options.only_next_available_work {
                // We were only suppposed to spin once, so quit here
                return Ok(());
            }

            std::thread::yield_now();
        }
>>>>>>> 09184761
    }

    /// Run a task on the [`Executor`]. If the returned [`Promise`] is dropped
    /// then the task will be dropped, which means it might not run to
    /// completion.
    ///
<<<<<<< HEAD
    /// This differs from [`run`][Self::run] because [`run`][Self::run] will
    /// always run to completion, even if you discard the [`Promise`] that gets
    /// returned. If dropping the [`Promise`] means that you don't need the task
    /// to finish, then this `query` method is what you want.
    ///
    /// You have two ways to obtain the output of the promise:
    /// - `.await` the output of the promise in an async scope
    /// - use [`Promise::try_recv`] to get the output if it is available
    pub fn query<F>(&self, f: F) -> Promise<F::Output>
    where
        F: 'static + Future + Send,
        F::Output: Send,
    {
        let (mut sender, receiver) = oneshot::channel();
        self.channel.add_async_task(Box::pin(
            async move {
                let cancellation = sender.cancellation();
                let output = match select(cancellation, std::pin::pin!(f)).await {
                    // The task was cancelled
                    Either::Left(_) => return,
                    // The task completed
                    Either::Right((output, _)) => output,
                };
                sender.send(output).ok();
=======
    /// This function additionally checks that the context is still valid.
    fn spin_once(&self, timeout: Option<Duration>) -> Result<(), RclrsError> {
        for node in { self.nodes_mtx.lock().unwrap() }
            .iter()
            .filter_map(Weak::upgrade)
            .filter(|node| unsafe {
                rcl_context_is_valid(&*node.handle.context_handle.rcl_context.lock().unwrap())
            })
        {
            let wait_set = WaitSet::new_for_node(&node)?;
            let ready_entities = wait_set.wait(timeout)?;

            for ready_subscription in ready_entities.subscriptions {
                ready_subscription.execute()?;
>>>>>>> 09184761
            }
        ));

        receiver
    }

    /// Run a task on the [`Executor`]. The task will run to completion even if
    /// you drop the returned [`Promise`].
    ///
    /// This differs from [`query`][Self::query] because [`query`][Self::query]
    /// will automatically stop running the task if you drop the [`Promise`].
    /// If you want to ensure that the task always runs to completion, then this
    /// `run` method is what you want.
    ///
    /// You can safely discard the promise that is returned to you even if the
    /// compiler gives you a warning about it. Use `let _ = promise;` to suppress
    /// the warning.
    ///
    /// If you choose to keep the promise, you have two ways to obtain its output:
    /// - `.await` the output of the promise in an async scope
    /// - use [`Promise::try_recv`] to get the output if it is available
    pub fn run<F>(&self, f: F) -> Promise<F::Output>
    where
        F: 'static + Future + Send,
        F::Output: Send,
    {
        let (sender, receiver) = oneshot::channel();
        self.channel.add_async_task(Box::pin(
            async move {
                sender.send(f.await).ok();
            }
        ));
        receiver
    }

    /// Get the context that the executor is associated with.
    pub fn context(&self) -> &Context {
        &self.context
    }

<<<<<<< HEAD
    pub(crate) fn add_to_wait_set(&self, waitable: Waitable) {
        self.channel.add_to_waitset(waitable);
    }

    /// Get a guard condition that can be used to wake up the wait set of the executor.
    pub(crate) fn get_guard_condition(&self) -> &Arc<GuardCondition> {
        &self.wakeup_wait_set
    }
}

/// This trait defines the interface for passing new items into an executor to
/// run.
pub trait ExecutorChannel: Send + Sync {
    /// Add a new item for the executor to run.
    fn add_async_task(&self, f: BoxFuture<'static, ()>);

    /// Add new entities to the waitset of the executor.
    fn add_to_waitset(&self, new_entity: Waitable);
}

/// This trait defines the interface for having an executor run.
pub trait ExecutorRuntime: Send {
    /// Get a channel that can add new items for the executor to run.
    fn channel(&self) -> Box<dyn ExecutorChannel>;

    /// Tell the runtime to spin while blocking any further execution until the
    /// spinning is complete.
    fn spin(&mut self, conditions: SpinConditions);

    /// Tell the runtime to spin asynchronously, not blocking the current
    /// thread. The runtime instance will be consumed by this function, but it
    /// must return itself as the output of the [`Future`] that this function
    /// returns.
    fn spin_async(
        self: Box<Self>,
        conditions: SpinConditions,
    ) -> BoxFuture<'static, Box<dyn ExecutorRuntime>>;
}

/// A bundle of optional conditions that a user may want to impose on how long
/// an executor spins for.
///
/// By default the executor will be allowed to spin indefinitely.
#[non_exhaustive]
#[derive(Default)]
pub struct SpinOptions {
    /// Only perform the next available work. This is similar to spin_once in
    /// rclcpp and rclpy.
    ///
    /// To only process work that is immediately available without waiting at all,
    /// set a timeout of zero.
    pub only_next_available_work: bool,
    /// The executor will stop spinning if the promise is resolved. The promise
    /// does not need to be fulfilled (i.e. a value was sent), it could also be
    /// cancelled (i.e. the Sender was dropped) and spinning will nevertheless
    /// stop.
    pub until_promise_resolved: Option<Promise<()>>,
    /// Stop waiting after this duration of time has passed. Use `Some(0)` to not
    /// wait any amount of time. Use `None` to wait an infinite amount of time.
    pub timeout: Option<Duration>,
}

impl SpinOptions {
    /// Use default spin options.
    pub fn new() -> Self {
        Self::default()
    }

    /// Behave like spin_once in rclcpp and rclpy.
    pub fn spin_once() -> Self {
        Self {
            only_next_available_work: true,
            ..Default::default()
        }
    }

    /// Stop spinning once this promise is resolved.
    pub fn until_promise_resolved(mut self, promise: Promise<()>) -> Self {
        self.until_promise_resolved = Some(promise);
        self
    }

=======
    /// Used by [`Context`] to create the `Executor`. Users cannot call this
    /// function.
    pub(crate) fn new(context: Arc<ContextHandle>) -> Self {
        Self {
            context,
            nodes_mtx: Mutex::new(Vec::new()),
        }
    }
}

/// A bundle of optional conditions that a user may want to impose on how long
/// an executor spins for.
///
/// By default the executor will be allowed to spin indefinitely.
#[non_exhaustive]
#[derive(Default)]
pub struct SpinOptions {
    /// Only perform the next available work. This is similar to spin_once in
    /// rclcpp and rclpy.
    ///
    /// To only process work that is immediately available without waiting at all,
    /// set a timeout of zero.
    pub only_next_available_work: bool,
    /// Stop waiting after this duration of time has passed. Use `Some(0)` to not
    /// wait any amount of time. Use `None` to wait an infinite amount of time.
    pub timeout: Option<Duration>,
}

impl SpinOptions {
    /// Use default spin options.
    pub fn new() -> Self {
        Self::default()
    }

    /// Behave like spin_once in rclcpp and rclpy.
    pub fn spin_once() -> Self {
        Self {
            only_next_available_work: true,
            ..Default::default()
        }
    }

>>>>>>> 09184761
    /// Stop spinning once this durtion of time is reached.
    pub fn timeout(mut self, timeout: Duration) -> Self {
        self.timeout = Some(timeout);
        self
    }
}

/// A bundle of conditions that tell the [`ExecutorRuntime`] how long to keep
/// spinning. This combines conditions that users specify with [`SpinOptions`]
/// and standard conditions that are set by the [`Executor`].
///
/// This struct is only for users who are implementing custom executors. Users
/// who are writing applications should use [`SpinOptions`].
#[non_exhaustive]
pub struct SpinConditions {
    /// User-specified optional conditions for spinning.
    pub options: SpinOptions,
    /// Halt trigger that gets set by [`ExecutorCommands`].
    pub halt_spinning: Arc<AtomicBool>,
    /// Use this to check [`Context::ok`] to make sure that the context is still
    /// valid. When the context is invalid, the executor runtime should stop
    /// spinning.
    pub context: Context,
    /// This is a guard condition which is present in the wait set. The executor
    /// can use this to wake up the wait set.
    pub guard_condition: Arc<GuardCondition>,
}<|MERGE_RESOLUTION|>--- conflicted
+++ resolved
@@ -1,13 +1,9 @@
-<<<<<<< HEAD
 mod basic_executor;
 pub use self::basic_executor::*;
 
 use crate::{
-    Node, NodeOptions, RclrsError, Context, ContextHandle, Waitable, GuardCondition,
-=======
-use crate::{
-    rcl_bindings::rcl_context_is_valid, ContextHandle, IntoNodeOptions, Node, RclrsError, WaitSet,
->>>>>>> 09184761
+    Context, ContextHandle, GuardCondition, IntoNodeOptions, Node, RclrsError,
+    Waitable,
 };
 use std::{
     sync::{Arc, atomic::{AtomicBool, Ordering}},
@@ -20,7 +16,6 @@
     channel::oneshot,
 };
 
-<<<<<<< HEAD
 /// An executor that can be used to create nodes and run their callbacks.
 pub struct Executor {
     context: Arc<ContextHandle>,
@@ -35,41 +30,22 @@
         &self.commands
     }
 
-    /// Create a [`Node`] that will run on this Executor.
-    pub fn create_node(
-        &self,
-        options: impl Into<NodeOptions>,
-    ) -> Result<Arc<Node>, RclrsError> {
-        self.commands.create_node(options)
-    }
-
-=======
-/// Single-threaded executor implementation.
-pub struct Executor {
-    context: Arc<ContextHandle>,
-    nodes_mtx: Mutex<Vec<Weak<Node>>>,
-}
-
-impl Executor {
     /// Create a [`Node`] that will run on this Executor.
     pub fn create_node<'a>(
         &'a self,
         options: impl IntoNodeOptions<'a>,
     ) -> Result<Arc<Node>, RclrsError> {
         let options = options.into_node_options();
-        let node = options.build(&self.context)?;
-        self.nodes_mtx.lock().unwrap().push(Arc::downgrade(&node));
+        let node = options.build(&self.commands)?;
         Ok(node)
     }
 
->>>>>>> 09184761
     /// Spin the Executor. The current thread will be blocked until the Executor
     /// stops spinning.
     ///
     /// [`SpinOptions`] can be used to automatically stop the spinning when
     /// certain conditions are met. Use `SpinOptions::default()` to allow the
     /// Executor to keep spinning indefinitely.
-<<<<<<< HEAD
     pub fn spin(&mut self, options: SpinOptions) {
         let conditions = self.make_spin_conditions(options);
         self.runtime.spin(conditions);
@@ -137,11 +113,11 @@
 
 impl ExecutorCommands {
     /// Create a new node that will run on the [`Executor`] that is being commanded.
-    pub fn create_node(
+    pub fn create_node<'a>(
         self: &Arc<Self>,
-        options: impl Into<NodeOptions>,
+        options: impl IntoNodeOptions<'a>,
     ) -> Result<Arc<Node>, RclrsError> {
-        let options: NodeOptions = options.into();
+        let options = options.into_node_options();
         options.build(self)
     }
 
@@ -150,31 +126,12 @@
         self.halt_spinning.store(true, Ordering::Release);
         // TODO(@mxgrey): Log errors here when logging becomes available
         self.wakeup_wait_set.trigger().ok();
-=======
-    pub fn spin(&mut self, options: SpinOptions) -> Result<(), RclrsError> {
-        loop {
-            if self.nodes_mtx.lock().unwrap().is_empty() {
-                // Nothing to spin for, so just quit here
-                return Ok(());
-            }
-
-            self.spin_once(options.timeout)?;
-
-            if options.only_next_available_work {
-                // We were only suppposed to spin once, so quit here
-                return Ok(());
-            }
-
-            std::thread::yield_now();
-        }
->>>>>>> 09184761
     }
 
     /// Run a task on the [`Executor`]. If the returned [`Promise`] is dropped
     /// then the task will be dropped, which means it might not run to
     /// completion.
     ///
-<<<<<<< HEAD
     /// This differs from [`run`][Self::run] because [`run`][Self::run] will
     /// always run to completion, even if you discard the [`Promise`] that gets
     /// returned. If dropping the [`Promise`] means that you don't need the task
@@ -199,22 +156,6 @@
                     Either::Right((output, _)) => output,
                 };
                 sender.send(output).ok();
-=======
-    /// This function additionally checks that the context is still valid.
-    fn spin_once(&self, timeout: Option<Duration>) -> Result<(), RclrsError> {
-        for node in { self.nodes_mtx.lock().unwrap() }
-            .iter()
-            .filter_map(Weak::upgrade)
-            .filter(|node| unsafe {
-                rcl_context_is_valid(&*node.handle.context_handle.rcl_context.lock().unwrap())
-            })
-        {
-            let wait_set = WaitSet::new_for_node(&node)?;
-            let ready_entities = wait_set.wait(timeout)?;
-
-            for ready_subscription in ready_entities.subscriptions {
-                ready_subscription.execute()?;
->>>>>>> 09184761
             }
         ));
 
@@ -255,7 +196,6 @@
         &self.context
     }
 
-<<<<<<< HEAD
     pub(crate) fn add_to_wait_set(&self, waitable: Waitable) {
         self.channel.add_to_waitset(waitable);
     }
@@ -338,50 +278,6 @@
         self
     }
 
-=======
-    /// Used by [`Context`] to create the `Executor`. Users cannot call this
-    /// function.
-    pub(crate) fn new(context: Arc<ContextHandle>) -> Self {
-        Self {
-            context,
-            nodes_mtx: Mutex::new(Vec::new()),
-        }
-    }
-}
-
-/// A bundle of optional conditions that a user may want to impose on how long
-/// an executor spins for.
-///
-/// By default the executor will be allowed to spin indefinitely.
-#[non_exhaustive]
-#[derive(Default)]
-pub struct SpinOptions {
-    /// Only perform the next available work. This is similar to spin_once in
-    /// rclcpp and rclpy.
-    ///
-    /// To only process work that is immediately available without waiting at all,
-    /// set a timeout of zero.
-    pub only_next_available_work: bool,
-    /// Stop waiting after this duration of time has passed. Use `Some(0)` to not
-    /// wait any amount of time. Use `None` to wait an infinite amount of time.
-    pub timeout: Option<Duration>,
-}
-
-impl SpinOptions {
-    /// Use default spin options.
-    pub fn new() -> Self {
-        Self::default()
-    }
-
-    /// Behave like spin_once in rclcpp and rclpy.
-    pub fn spin_once() -> Self {
-        Self {
-            only_next_available_work: true,
-            ..Default::default()
-        }
-    }
-
->>>>>>> 09184761
     /// Stop spinning once this durtion of time is reached.
     pub fn timeout(mut self, timeout: Duration) -> Self {
         self.timeout = Some(timeout);
