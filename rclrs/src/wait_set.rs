use std::{collections::HashMap, sync::Arc, time::Duration, vec::Vec};

use crate::{
    error::{to_rclrs_result, RclReturnCode, RclrsError, ToResult},
    log_error,
    rcl_bindings::*,
    Context, ContextHandle,
};

mod guard_condition;
pub use guard_condition::*;

mod rcl_primitive;
pub use rcl_primitive::*;

mod waitable;
pub use waitable::*;

mod wait_set_runner;
pub use wait_set_runner::*;

/// A struct for waiting on subscriptions and other waitable entities to become ready.
pub struct WaitSet {
    primitives: HashMap<RclPrimitiveKind, Vec<Waitable>>,
    handle: WaitSetHandle,
}

// SAFETY: While the rcl_wait_set_t does have some interior mutability (because it has
// members of non-const pointer type), this interior mutability is hidden/not used by
// the WaitSet type. Therefore, sharing &WaitSet between threads does not risk data races.
unsafe impl Sync for WaitSet {}

impl WaitSet {
    /// Creates a new empty wait set.
    pub fn new(context: &Context) -> Result<Self, RclrsError> {
        let count = WaitableCount::new();
        let rcl_wait_set =
            unsafe { count.initialize(&mut context.handle.rcl_context.lock().unwrap())? };

        let handle = WaitSetHandle {
            rcl_wait_set,
            context_handle: Arc::clone(&context.handle),
        };

        let mut wait_set = Self {
            primitives: HashMap::new(),
            handle,
        };
        wait_set.register_rcl_primitives()?;
        Ok(wait_set)
    }

    /// Take all the items out of `entities` and move them into this wait set.
    pub fn add(&mut self, entities: impl IntoIterator<Item = Waitable>) -> Result<(), RclrsError> {
        for entity in entities {
            if entity.in_wait_set() {
                return Err(RclrsError::AlreadyAddedToWaitSet);
            }
            let kind = entity.primitive.kind();
            self.primitives.entry(kind).or_default().push(entity);
        }
        self.resize_rcl_containers()?;
        self.register_rcl_primitives()?;
        Ok(())
    }

    /// Removes all entities from the wait set.
    ///
    /// This effectively resets the wait set to the state it was in after being created by
    /// [`WaitSet::new`].
    pub fn clear(&mut self) {
        self.primitives.clear();
        self.rcl_clear();
    }

    /// Blocks until the wait set is ready, or until the timeout has been exceeded.
    ///
    /// If the timeout is `None` then this function will block indefinitely until
    /// something in the wait set is valid or it is interrupted.
    ///
    /// If the timeout is [`Duration::ZERO`][1] then this function will be non-blocking; checking what's
    /// ready now, but not waiting if nothing is ready yet.
    ///
    /// If the timeout is greater than [`Duration::ZERO`][1] then this function will return after
    /// that period of time has elapsed or the wait set becomes ready, which ever
    /// comes first.
    ///
    /// Once one or more items in the wait set are ready, `f` will be triggered
    /// for each ready item.
    ///
    /// This function does not change the entities registered in the wait set.
    ///
    /// # Errors
    ///
    /// - Passing a wait set with no wait-able items in it will return an error.
    /// - The timeout must not be so large so as to overflow an `i64` with its nanosecond
    /// representation, or an error will occur.
    ///
    /// This list is not comprehensive, since further errors may occur in the `rmw` or `rcl` layers.
    ///
    /// [1]: std::time::Duration::ZERO
    pub fn wait(
        &mut self,
        timeout: Option<Duration>,
        mut f: impl FnMut(ReadyKind, &mut dyn RclPrimitive) -> Result<(), RclrsError>,
    ) -> Result<(), RclrsError> {
        let timeout_ns = match timeout.map(|d| d.as_nanos()) {
            None => -1,
            Some(ns) if ns <= i64::MAX as u128 => ns as i64,
            _ => {
                return Err(RclrsError::RclError {
                    code: RclReturnCode::InvalidArgument,
                    msg: None,
                })
            }
        };

        // SAFETY: The comments in rcl mention "This function cannot operate on the same wait set
        // in multiple threads, and the wait sets may not share content."
        // * The we have exclusive access to rcl_wait_set because this is a
        //   mutable borrow of WaitSet, which houses rcl_wait_set.
        // * We guarantee that the wait sets do not share content by funneling
        //   the waitable of each primitive to one (and only one) WaitSet when
        //   the primitive gets constructed. The waitables are never allowed to
        //   move between wait sets.
        let r = match unsafe { rcl_wait(&mut self.handle.rcl_wait_set, timeout_ns) }.ok() {
            Ok(_) => Ok(()),
            Err(error) => match error {
                RclrsError::RclError { code, msg } => match code {
                    RclReturnCode::WaitSetEmpty => Ok(()),
                    _ => Err(RclrsError::RclError { code, msg }),
                },
                _ => Err(error),
            },
        };

        // Remove any waitables that are no longer being used
        for waitable in self.primitives.values_mut() {
            waitable.retain(|w| w.in_use());
        }

<<<<<<< HEAD
        // For the remaining entities, check if they were activated and then run
        // the callback for those that were.
        for waiter in self.primitives.values_mut().flatten() {
            if waiter.is_ready(&self.handle.rcl_wait_set) {
                f(&mut *waiter.primitive)?;
=======
        // Do not check the readiness if an error was reported.
        if !r.is_err() {
            // For the remaining entities, check if they were activated and then run
            // the callback for those that were.
            for waiter in self.primitives.values_mut().flat_map(|v| v) {
                if let Some(ready) = waiter.is_ready(&self.handle.rcl_wait_set) {
                    f(ready, &mut *waiter.primitive)?;
                }
>>>>>>> ed7bca63
            }
        }

        // Each time we call rcl_wait, the rcl_wait_set_t handle will have some
        // of its entities set to null, so we need to put them back in. We do
        // not need to resize the rcl_wait_set_t because no new entities could
        // have been added while we had the mutable borrow of the WaitSet. Some
        // entities could have been removed, but that does not require a resizing.

        // Note that self.clear() will not change the allocated size of each rcl
        // entity container, so we do not need to resize before re-registering
        // the rcl entities.
        self.rcl_clear();
        if let Err(err) = self.register_rcl_primitives() {
            log_error!(
                "rclrs.WaitSet.wait",
                "Error while registering rcl primitives: {err}",
            );
        }

        r
    }

    /// Get a count of the different kinds of entities in the wait set.
    pub fn count(&self) -> WaitableCount {
        let mut c = WaitableCount::new();
        for (kind, collection) in &self.primitives {
            c.add_group(kind, collection);
        }
        c
    }

    fn resize_rcl_containers(&mut self) -> Result<(), RclrsError> {
        let count = self.count();
        unsafe {
            count.resize(&mut self.handle.rcl_wait_set)?;
        }
        Ok(())
    }

    /// Clear only the rcl_wait_set. This is done so that we can safely repopulate
    /// it to perform another wait. This does not effect the entities that we
    /// consider to still be in the wait set.
    fn rcl_clear(&mut self) {
        // This cannot fail – the rcl_wait_set_clear function only checks that the input handle is
        // valid, which it always is in our case. Hence, only debug_assert instead of returning
        // Result.
        // SAFETY: No preconditions for this function (besides passing in a valid wait set).
        let ret = unsafe { rcl_wait_set_clear(&mut self.handle.rcl_wait_set) };
        debug_assert_eq!(ret, 0);
    }

    /// Registers all the waitable entities with the rcl wait set.
    ///
    /// # Errors
    /// - If the number of subscriptions in the wait set is larger than the
    ///   allocated size [`WaitSetFull`][1] will be returned. If this happens
    ///   then there is a bug in rclrs.
    ///
    /// [1]: crate::RclReturnCode
    fn register_rcl_primitives(&mut self) -> Result<(), RclrsError> {
        for entity in self.primitives.values_mut().flatten() {
            entity.add_to_wait_set(&mut self.handle.rcl_wait_set)?;
        }
        Ok(())
    }
}

impl Drop for rcl_wait_set_t {
    fn drop(&mut self) {
        // SAFETY: No preconditions for this function (besides passing in a valid wait set).
        let rc = unsafe { rcl_wait_set_fini(self) };
        if let Err(e) = to_rclrs_result(rc) {
            panic!("Unable to release WaitSet. {:?}", e)
        }
    }
}

// SAFETY: The functions accessing this type, including drop(), shouldn't care about the thread
// they are running in. Therefore, this type can be safely sent to another thread.
unsafe impl Send for rcl_wait_set_t {}

/// Manage the lifecycle of an `rcl_wait_set_t`, including managing its dependency
/// on `rcl_context_t` by ensuring that this dependency is [dropped after][1] the
/// `rcl_wait_set_t`.
///
/// [1]: <https://doc.rust-lang.org/reference/destructors.html>
struct WaitSetHandle {
    pub(crate) rcl_wait_set: rcl_wait_set_t,
    // Used to ensure the context is alive while the wait set is alive.
    #[allow(dead_code)]
    context_handle: Arc<ContextHandle>,
}

#[cfg(test)]
mod tests {
    use crate::*;
    use std::time::Duration;

    #[test]
    fn traits() {
        use crate::test_helpers::*;

        assert_send::<WaitSet>();
        assert_sync::<WaitSet>();
    }

    #[test]
    fn guard_condition_in_wait_set_readies() -> Result<(), RclrsError> {
        let mut executor = Context::default().create_basic_executor();

        // After spinning has started, wait a moment and then wake up the wait sets.
        // TODO(@mxgrey): When we have timers, change this to use a one-shot timer instead.
        let commands = executor.commands().clone();
        std::thread::spawn(move || {
            std::thread::sleep(Duration::from_millis(1));
            commands.wake_all_wait_sets();
        });

        let start = std::time::Instant::now();
        // This should stop spinning right away because the guard condition was
        // already triggered.
        executor
            .spin(SpinOptions::spin_once().timeout(Duration::from_secs(10)))
            .first_error()?;

        // If it took more than a second to finish spinning then something is
        // probably wrong.
        //
        // Note that this test could theoretically be flaky if it runs on a
        // machine with very strange CPU scheduling behaviors. To have a test
        // that is guaranteed to be stable we could write a custom executor for
        // testing that will give us more introspection.
        assert!(std::time::Instant::now() - start < Duration::from_secs(1));

        Ok(())
    }
}<|MERGE_RESOLUTION|>--- conflicted
+++ resolved
@@ -139,22 +139,11 @@
             waitable.retain(|w| w.in_use());
         }
 
-<<<<<<< HEAD
         // For the remaining entities, check if they were activated and then run
         // the callback for those that were.
         for waiter in self.primitives.values_mut().flatten() {
             if waiter.is_ready(&self.handle.rcl_wait_set) {
                 f(&mut *waiter.primitive)?;
-=======
-        // Do not check the readiness if an error was reported.
-        if !r.is_err() {
-            // For the remaining entities, check if they were activated and then run
-            // the callback for those that were.
-            for waiter in self.primitives.values_mut().flat_map(|v| v) {
-                if let Some(ready) = waiter.is_ready(&self.handle.rcl_wait_set) {
-                    f(ready, &mut *waiter.primitive)?;
-                }
->>>>>>> ed7bca63
             }
         }
 
