--- conflicted
+++ resolved
@@ -15,9 +15,8 @@
 // DISTRIBUTION A. Approved for public release; distribution unlimited.
 // OPSEC #4584.
 
-<<<<<<< HEAD
 use std::{
-    sync::{Arc, Mutex},
+    sync::Arc,
     time::Duration,
     vec::Vec,
 };
@@ -25,35 +24,20 @@
 use crate::{
     error::{to_rclrs_result, RclReturnCode, RclrsError, ToResult},
     rcl_bindings::*,
-    ClientBase, Context, Node, ServiceBase, SubscriptionBase,
+    ClientBase, Context,ContextHandle, Node, ServiceBase, SubscriptionBase,
 };
-=======
-use std::sync::Arc;
-use std::time::Duration;
-use std::vec::Vec;
-
-use crate::error::{to_rclrs_result, RclReturnCode, RclrsError, ToResult};
-use crate::rcl_bindings::*;
-use crate::{ClientBase, Context, ContextHandle, Node, ServiceBase, SubscriptionBase};
->>>>>>> 6a913d85
 
 mod exclusivity_guard;
 mod guard_condition;
 use exclusivity_guard::*;
 pub use guard_condition::*;
 
-<<<<<<< HEAD
-/// A struct for waiting on subscriptions and other waitable entities to become
-/// ready.
-pub struct WaitSet {
-=======
 /// Manage the lifecycle of an `rcl_wait_set_t`, including managing its dependency
 /// on `rcl_context_t` by ensuring that this dependency is [dropped after][1] the
 /// `rcl_wait_set_t`.
 ///
 /// [1]: <https://doc.rust-lang.org/reference/destructors.html>
 struct WaitSetHandle {
->>>>>>> 6a913d85
     rcl_wait_set: rcl_wait_set_t,
     // Used to ensure the context is alive while the wait set is alive.
     #[allow(dead_code)]
@@ -202,20 +186,12 @@
         self.guard_conditions.clear();
         self.clients.clear();
         self.services.clear();
-<<<<<<< HEAD
         // This cannot fail – the rcl_wait_set_clear function only checks that the input
         // handle is valid, which it always is in our case. Hence, only
         // debug_assert instead of returning Result.
         // SAFETY: No preconditions for this function (besides passing in a valid wait
         // set).
         let ret = unsafe { rcl_wait_set_clear(&mut self.rcl_wait_set) };
-=======
-        // This cannot fail – the rcl_wait_set_clear function only checks that the input handle is
-        // valid, which it always is in our case. Hence, only debug_assert instead of returning
-        // Result.
-        // SAFETY: No preconditions for this function (besides passing in a valid wait set).
-        let ret = unsafe { rcl_wait_set_clear(&mut self.handle.rcl_wait_set) };
->>>>>>> 6a913d85
         debug_assert_eq!(ret, 0);
     }
 
@@ -385,21 +361,12 @@
                 })
             }
         };
-<<<<<<< HEAD
-        // SAFETY: The comments in rcl mention "This function cannot operate on the same
-        // wait set in multiple threads, and the wait sets may not share
-        // content." We cannot currently guarantee that the wait sets may not
-        // share content, but it is mentioned in the doc comment for
-        // `add_subscription`. Also, the rcl_wait_set is obviously valid.
-        match unsafe { rcl_wait(&mut self.rcl_wait_set, timeout_ns) }.ok() {
-=======
         // SAFETY: The comments in rcl mention "This function cannot operate on the same wait set
         // in multiple threads, and the wait sets may not share content."
         // We cannot currently guarantee that the wait sets may not share content, but it is
         // mentioned in the doc comment for `add_subscription`.
         // Also, the rcl_wait_set is obviously valid.
         match unsafe { rcl_wait(&mut self.handle.rcl_wait_set, timeout_ns) }.ok() {
->>>>>>> 6a913d85
             Ok(_) => (),
             Err(error) => match error {
                 RclrsError::RclError { code, msg } => match code {
