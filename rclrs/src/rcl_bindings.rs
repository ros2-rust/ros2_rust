--- conflicted
+++ resolved
@@ -12,148 +12,6 @@
 #![allow(missing_docs)]
 
 cfg_if::cfg_if! {
-<<<<<<< HEAD
-    if #[cfg(feature="use_ros_shim")] {
-        #[repr(C)]
-        #[derive(Debug)]
-        pub struct rcl_allocator_t;
-
-        #[repr(C)]
-        #[derive(Debug)]
-        pub struct rcl_arguments_t;
-
-        #[repr(C)]
-        #[derive(Debug)]
-        pub struct rcl_client_t;
-
-        #[repr(C)]
-        #[derive(Debug)]
-        pub struct rcl_clock_t;
-
-        #[repr(C)]
-        #[derive(Debug)]
-        pub struct rcl_clock_type_t;
-
-        #[repr(C)]
-        #[derive(Debug)]
-        pub struct rcl_context_t;
-
-        #[repr(C)]
-        #[derive(Debug)]
-        pub struct rcl_guard_condition_t;
-
-        #[repr(C)]
-        #[derive(Debug)]
-        pub struct rcl_names_and_types_t;
-
-        #[repr(C)]
-        #[derive(Debug)]
-        pub struct rcl_node_options_t;
-
-        #[repr(C)]
-        #[derive(Debug)]
-        pub struct rcl_node_params_t;
-
-        #[repr(C)]
-        #[derive(Debug)]
-        pub struct rcl_node_t;
-
-        #[repr(C)]
-        #[derive(Debug)]
-        pub struct rcl_params_t;
-
-        #[repr(C)]
-        #[derive(Debug)]
-        pub struct rcl_publisher_t;
-
-        #[repr(C)]
-        #[derive(Debug)]
-        pub struct rcl_ret_t;
-
-        #[repr(C)]
-        #[derive(Debug)]
-        pub struct rcl_service_t;
-
-        #[repr(C)]
-        #[derive(Debug)]
-        pub struct rcl_subscription_t;
-
-        #[repr(C)]
-        #[derive(Debug)]
-        pub struct rcl_topic_endpoint_info_array_t;
-
-        #[repr(C)]
-        #[derive(Debug)]
-        pub struct rcl_variant_t;
-
-        #[repr(C)]
-        #[derive(Debug)]
-        pub struct rcl_wait_set_t;
-
-        #[repr(C)]
-        #[derive(Debug)]
-        pub struct rcl_timer_t;
-
-        #[repr(C)]
-        #[derive(Debug)]
-        pub struct rcutils_string_array_t;
-
-        #[repr(C)]
-        #[derive(Debug)]
-        pub struct rmw_message_info_t;
-
-        #[repr(C)]
-        #[derive(Debug)]
-        pub struct rmw_names_and_types_t;
-
-        #[repr(C)]
-        #[derive(Debug)]
-        pub struct rmw_qos_durability_policy_t;
-
-        #[repr(C)]
-        #[derive(Debug)]
-        pub struct rmw_qos_history_policy_t;
-
-        #[repr(C)]
-        #[derive(Debug)]
-        pub struct rmw_qos_liveliness_policy_t;
-
-        #[repr(C)]
-        #[derive(Debug)]
-        pub struct rmw_qos_profile_t;
-
-        #[repr(C)]
-        #[derive(Debug)]
-        pub struct rmw_qos_reliability_policy_t;
-
-        #[repr(C)]
-        #[derive(Debug)]
-        pub struct rmw_request_id_t;
-
-        #[repr(C)]
-        #[derive(Debug)]
-        pub struct rmw_time_t;
-
-        #[repr(C)]
-        #[derive(Debug)]
-        pub struct rmw_topic_endpoint_info_array_t;
-
-        #[repr(C)]
-        #[derive(Debug)]
-        pub struct rosidl_message_type_support_t;
-
-        pub const RMW_GID_STORAGE_SIZE: usize = 24;
-        pub const RCL_ACTION_UUID_SIZE: usize = 16;
-
-        extern "C" {
-            pub fn rcl_context_is_valid(context: *const rcl_context_t) -> bool;
-        }
-    } else {
-        include!(concat!(env!("OUT_DIR"), "/rcl_bindings_generated.rs"));
-
-        pub const RMW_GID_STORAGE_SIZE: usize = rmw_gid_storage_size_constant;
-        pub const RCL_ACTION_UUID_SIZE: usize = rcl_action_uuid_size_constant;
-=======
     if #[cfg(ros_distro="humble")] {
         include!(
             concat!(
@@ -184,11 +42,11 @@
             );
     } else {
         panic!("Unsupported ROS distribution");
->>>>>>> bf861a6a
     }
 }
 
 pub const RMW_GID_STORAGE_SIZE: usize = rmw_gid_storage_size_constant;
+pub const RCL_ACTION_UUID_SIZE: usize = rcl_action_uuid_size_constant;
 
 /// Wrapper around [`std::slice::from_raw_parts`] that accommodates the rcl
 /// convention of providing a null pointer to represent empty arrays. This
