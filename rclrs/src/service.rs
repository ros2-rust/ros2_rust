--- conflicted
+++ resolved
@@ -24,34 +24,10 @@
 mod service_info;
 pub use service_info::*;
 
-/// Struct for responding to requests sent by ROS service clients.
-///
-<<<<<<< HEAD
-/// The only way to instantiate a service is via [`Node::create_service()`][1]
+/// Provide a service that can respond to requests sent by ROS service clients.
+///
+/// Create a service using [`Node::create_service`][1]
 /// or [`Node::create_async_service`][2].
-///
-/// Services should be unique per service name (including namespace) throughout
-/// an entire ROS system. ROS does not currently support multiple services that
-/// use the same name (including namespace).
-///
-/// [1]: crate::Node::create_service
-/// [2]: crate::Node::create_async_service
-pub struct Service<T>
-=======
-/// See [`Service<T>`] for an example
-pub trait ServiceBase: Send + Sync {
-    /// Internal function to get a reference to the `rcl` handle.
-    fn handle(&self) -> &ServiceHandle;
-    /// Tries to take a new request and run the callback with it.
-    fn execute(&self) -> Result<(), RclrsError>;
-}
-
-type ServiceCallback<Request, Response> =
-    Box<dyn Fn(&rmw_request_id_t, Request) -> Response + 'static + Send>;
-
-/// Provide a service that can respond to requests sent by ROS service clients.
-///
-/// Create a service using [`Node::create_service`][1].
 ///
 /// ROS only supports having one service provider for any given fully-qualified
 /// service name. "Fully-qualified" means the namespace is also taken into account
@@ -59,10 +35,12 @@
 /// instance as the original. The underlying instance is tied to [`ServiceState`]
 /// which implements the [`Service`] API.
 ///
-/// Responding to requests requires the node's executor to [spin][2].
-///
-/// [1]: crate::NodeState::create_service
-/// [2]: crate::spin
+/// Responding to requests requires the node's executor to [spin][3].
+///
+/// [1]: crate::Node::create_service
+/// [2]: crate::Node::create_async_service
+/// [3]: crate::Executor::spin
+///
 pub type Service<T> = Arc<ServiceState<T>>;
 
 /// The inner state of a [`Service`].
@@ -76,7 +54,6 @@
 ///
 /// [1]: std::sync::Weak
 pub struct ServiceState<T>
->>>>>>> 2cff0b75
 where
     T: rosidl_runtime_rs::Service,
 {
@@ -218,7 +195,6 @@
     }
 }
 
-<<<<<<< HEAD
 impl<'a, T: IntoPrimitiveOptions<'a>> From<T> for ServiceOptions<'a> {
     fn from(value: T) -> Self {
         let primitive = value.into_primitive_options();
@@ -235,9 +211,6 @@
 }
 
 impl<T> RclPrimitive for ServiceExecutable<T>
-=======
-impl<T> ServiceBase for ServiceState<T>
->>>>>>> 2cff0b75
 where
     T: rosidl_runtime_rs::Service,
 {
