use std::{
    boxed::Box,
    ffi::CString,
    sync::{atomic::AtomicBool, Arc, Mutex, MutexGuard},
};

use rosidl_runtime_rs::Message;

<<<<<<< HEAD
use crate::{
    error::{RclReturnCode, ToResult},
    rcl_bindings::*,
    MessageCow, RclrsError,
};
=======
use crate::error::{RclReturnCode, ToResult};
use crate::{rcl_bindings::*, MessageCow, RclrsError};
use crate::{NodeHandle, ENTITY_LIFECYCLE_MUTEX};
>>>>>>> 6a913d85

// SAFETY: The functions accessing this type, including drop(), shouldn't care
// about the thread they are running in. Therefore, this type can be safely sent
// to another thread.
unsafe impl Send for rcl_service_t {}

/// Manage the lifecycle of an `rcl_service_t`, including managing its dependencies
/// on `rcl_node_t` and `rcl_context_t` by ensuring that these dependencies are
/// [dropped after][1] the `rcl_service_t`.
///
/// [1]: <https://doc.rust-lang.org/reference/destructors.html>
pub struct ServiceHandle {
    rcl_service: Mutex<rcl_service_t>,
    node_handle: Arc<NodeHandle>,
    pub(crate) in_use_by_wait_set: Arc<AtomicBool>,
}

impl ServiceHandle {
    pub(crate) fn lock(&self) -> MutexGuard<rcl_service_t> {
        self.rcl_service.lock().unwrap()
    }
}

impl Drop for ServiceHandle {
    fn drop(&mut self) {
        let rcl_service = self.rcl_service.get_mut().unwrap();
        let mut rcl_node = self.node_handle.rcl_node.lock().unwrap();
        let _lifecycle_lock = ENTITY_LIFECYCLE_MUTEX.lock().unwrap();
        // SAFETY: The entity lifecycle mutex is locked to protect against the risk of
        // global variables in the rmw implementation being unsafely modified during cleanup.
        unsafe {
            rcl_service_fini(rcl_service, &mut *rcl_node);
        }
    }
}

/// Trait to be implemented by concrete Service structs.
///
/// See [`Service<T>`] for an example
pub trait ServiceBase: Send + Sync {
    /// Internal function to get a reference to the `rcl` handle.
    fn handle(&self) -> &ServiceHandle;
    /// Tries to take a new request and run the callback with it.
    fn execute(&self) -> Result<(), RclrsError>;
}

type ServiceCallback<Request, Response> =
    Box<dyn Fn(&rmw_request_id_t, Request) -> Response + 'static + Send>;

/// Main class responsible for responding to requests sent by ROS clients.
///
/// The only available way to instantiate services is via
/// [`Node::create_service()`][1], this is to ensure that [`Node`][2]s can track
/// all the services that have been created.
///
/// [1]: crate::Node::create_service
/// [2]: crate::Node
pub struct Service<T>
where
    T: rosidl_runtime_rs::Service,
{
    pub(crate) handle: Arc<ServiceHandle>,
    /// The callback function that runs when a request was received.
    pub callback: Mutex<ServiceCallback<T::Request, T::Response>>,
}

impl<T> Service<T>
where
    T: rosidl_runtime_rs::Service,
{
    /// Creates a new service.
    pub(crate) fn new<F>(
        node_handle: Arc<NodeHandle>,
        topic: &str,
        callback: F,
    ) -> Result<Self, RclrsError>
    // This uses pub(crate) visibility to avoid instantiating this struct outside
    // [`Node::create_service`], see the struct's documentation for the rationale
    where
        T: rosidl_runtime_rs::Service,
        F: Fn(&rmw_request_id_t, T::Request) -> T::Response + 'static + Send,
    {
        // SAFETY: Getting a zero-initialized value is always safe.
        let mut rcl_service = unsafe { rcl_get_zero_initialized_service() };
        let type_support = <T as rosidl_runtime_rs::Service>::get_type_support()
            as *const rosidl_service_type_support_t;
        let topic_c_string = CString::new(topic).map_err(|err| RclrsError::StringContainsNul {
            err,
            s: topic.into(),
        })?;

        // SAFETY: No preconditions for this function.
        let service_options = unsafe { rcl_service_get_default_options() };

<<<<<<< HEAD
        unsafe {
            // SAFETY: The rcl_service is zero-initialized as expected by this function.
            // The rcl_node is kept alive because it is co-owned by the service.
            // The topic name and the options are copied by this function, so they can be
            // dropped afterwards.
            rcl_service_init(
                &mut rcl_service,
                &*rcl_node_mtx.lock().unwrap(),
                type_support,
                topic_c_string.as_ptr(),
                &service_options as *const _,
            )
            .ok()?;
=======
        {
            let rcl_node = node_handle.rcl_node.lock().unwrap();
            let _lifecycle_lock = ENTITY_LIFECYCLE_MUTEX.lock().unwrap();
            unsafe {
                // SAFETY:
                // * The rcl_service is zero-initialized as mandated by this function.
                // * The rcl_node is kept alive by the NodeHandle it is a dependency of the service.
                // * The topic name and the options are copied by this function, so they can be dropped
                //   afterwards.
                // * The entity lifecycle mutex is locked to protect against the risk of global
                //   variables in the rmw implementation being unsafely modified during initialization.
                rcl_service_init(
                    &mut rcl_service,
                    &*rcl_node,
                    type_support,
                    topic_c_string.as_ptr(),
                    &service_options as *const _,
                )
                .ok()?;
            }
>>>>>>> 6a913d85
        }

        let handle = Arc::new(ServiceHandle {
            rcl_service: Mutex::new(rcl_service),
            node_handle,
            in_use_by_wait_set: Arc::new(AtomicBool::new(false)),
        });

        Ok(Self {
            handle,
            callback: Mutex::new(Box::new(callback)),
        })
    }

    /// Fetches a new request.
    ///
    /// When there is no new message, this will return a
    /// [`ServiceTakeFailed`][1].
    ///
    /// [1]: crate::RclrsError
    //
    // ```text
    // +---------------------+
    // | rclrs::take_request |
    // +----------+----------+
    //            |
    //            |
    // +----------v----------+
    // |  rcl_take_request   |
    // +----------+----------+
    //            |
    //            |
    // +----------v----------+
    // |      rmw_take       |
    // +---------------------+
    // ```
    pub fn take_request(&self) -> Result<(T::Request, rmw_request_id_t), RclrsError> {
        let mut request_id_out = rmw_request_id_t {
            writer_guid: [0, 0, 0, 0, 0, 0, 0, 0, 0, 0, 0, 0, 0, 0, 0, 0],
            sequence_number: 0,
        };
        type RmwMsg<T> =
            <<T as rosidl_runtime_rs::Service>::Request as rosidl_runtime_rs::Message>::RmwMsg;
        let mut request_out = RmwMsg::<T>::default();
        let handle = &*self.handle.lock();
        unsafe {
            // SAFETY: The three pointers are valid/initialized
            rcl_take_request(
                handle,
                &mut request_id_out,
                &mut request_out as *mut RmwMsg<T> as *mut _,
            )
        }
        .ok()?;
        Ok((T::Request::from_rmw_message(request_out), request_id_out))
    }
}

impl<T> ServiceBase for Service<T>
where
    T: rosidl_runtime_rs::Service,
{
    fn handle(&self) -> &ServiceHandle {
        &self.handle
    }

    fn execute(&self) -> Result<(), RclrsError> {
        let (req, mut req_id) = match self.take_request() {
            Ok((req, req_id)) => (req, req_id),
            Err(RclrsError::RclError {
                code: RclReturnCode::ServiceTakeFailed,
                ..
            }) => {
                // Spurious wakeup – this may happen even when a waitset indicated that this
                // service was ready, so it shouldn't be an error.
                return Ok(());
            }
            Err(e) => return Err(e),
        };
        let res = (*self.callback.lock().unwrap())(&req_id, req);
        let rmw_message = <T::Response as Message>::into_rmw_message(res.into_cow());
        let handle = &*self.handle.lock();
        unsafe {
            // SAFETY: The response type is guaranteed to match the service type by the type
            // system.
            rcl_send_response(
                handle,
                &mut req_id,
                rmw_message.as_ref() as *const <T::Response as Message>::RmwMsg as *mut _,
            )
        }
        .ok()
    }
}

#[cfg(test)]
mod tests {
    use super::*;
    use crate::test_helpers::*;

    #[test]
    fn traits() {
        assert_send::<Service<test_msgs::srv::Arrays>>();
        assert_sync::<Service<test_msgs::srv::Arrays>>();
    }

    #[test]
    fn test_services() -> Result<(), RclrsError> {
        use crate::TopicNamesAndTypes;
        use test_msgs::srv;

        let namespace = "/test_services_graph";
        let graph = construct_test_graph(namespace)?;
        let check_names_and_types = |names_and_types: TopicNamesAndTypes| {
            let types = names_and_types
                .get("/test_services_graph/graph_test_topic_4")
                .unwrap();
            assert!(types.contains(&"test_msgs/srv/Empty".to_string()));
        };

        let _node_1_empty_service =
            graph
                .node1
                .create_service::<srv::Empty, _>("graph_test_topic_4", |_, _| {
                    srv::Empty_Response {
                        structure_needs_at_least_one_member: 0,
                    }
                })?;
        let _node_2_empty_client = graph
            .node2
            .create_client::<srv::Empty>("graph_test_topic_4")?;

        std::thread::sleep(std::time::Duration::from_millis(100));

        let service_names_and_types = graph.node1.get_service_names_and_types()?;
        check_names_and_types(service_names_and_types);

        let service_names_and_types = graph
            .node1
            .get_service_names_and_types_by_node(&graph.node1.name(), namespace)?;
        check_names_and_types(service_names_and_types);

        Ok(())
    }
}<|MERGE_RESOLUTION|>--- conflicted
+++ resolved
@@ -6,17 +6,12 @@
 
 use rosidl_runtime_rs::Message;
 
-<<<<<<< HEAD
 use crate::{
     error::{RclReturnCode, ToResult},
     rcl_bindings::*,
     MessageCow, RclrsError,
+    NodeHandle, ENTITY_LIFECYCLE_MUTEX
 };
-=======
-use crate::error::{RclReturnCode, ToResult};
-use crate::{rcl_bindings::*, MessageCow, RclrsError};
-use crate::{NodeHandle, ENTITY_LIFECYCLE_MUTEX};
->>>>>>> 6a913d85
 
 // SAFETY: The functions accessing this type, including drop(), shouldn't care
 // about the thread they are running in. Therefore, this type can be safely sent
@@ -111,21 +106,6 @@
         // SAFETY: No preconditions for this function.
         let service_options = unsafe { rcl_service_get_default_options() };
 
-<<<<<<< HEAD
-        unsafe {
-            // SAFETY: The rcl_service is zero-initialized as expected by this function.
-            // The rcl_node is kept alive because it is co-owned by the service.
-            // The topic name and the options are copied by this function, so they can be
-            // dropped afterwards.
-            rcl_service_init(
-                &mut rcl_service,
-                &*rcl_node_mtx.lock().unwrap(),
-                type_support,
-                topic_c_string.as_ptr(),
-                &service_options as *const _,
-            )
-            .ok()?;
-=======
         {
             let rcl_node = node_handle.rcl_node.lock().unwrap();
             let _lifecycle_lock = ENTITY_LIFECYCLE_MUTEX.lock().unwrap();
@@ -146,7 +126,6 @@
                 )
                 .ok()?;
             }
->>>>>>> 6a913d85
         }
 
         let handle = Arc::new(ServiceHandle {
