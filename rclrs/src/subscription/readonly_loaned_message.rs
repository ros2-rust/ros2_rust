use std::{ops::Deref, sync::Arc};

use rosidl_runtime_rs::Message;

use crate::{rcl_bindings::*, subscription::SubscriptionHandle, ToResult};

/// A message that is owned by the middleware, loaned out for reading.
///
/// It dereferences to a `&T::RmwMsg`. That is, if `T` is already an RMW-native
/// message, it's the same as `&T`, and otherwise it's the corresponding RMW-native
/// message.
///
/// This type is returned by [`Subscription::take_loaned()`] and may be used in
/// subscription callbacks.
///
/// The loan is returned by dropping the `ReadOnlyLoanedMessage`.
pub struct ReadOnlyLoanedMessage<T>
where
    T: Message,
{
    pub(super) msg_ptr: *const T::RmwMsg,
    pub(super) handle: Arc<SubscriptionHandle>,
}

<<<<<<< HEAD
impl<T> Deref for ReadOnlyLoanedMessage<T>
=======
impl<T> Deref for ReadOnlyLoanedMessage<'_, T>
>>>>>>> 09184761
where
    T: Message,
{
    type Target = T::RmwMsg;
    fn deref(&self) -> &Self::Target {
        unsafe { &*self.msg_ptr }
    }
}

<<<<<<< HEAD
impl<T> Drop for ReadOnlyLoanedMessage<T>
=======
impl<T> Drop for ReadOnlyLoanedMessage<'_, T>
>>>>>>> 09184761
where
    T: Message,
{
    fn drop(&mut self) {
        unsafe {
            rcl_return_loaned_message_from_subscription(
                &*self.handle.lock(),
                self.msg_ptr as *mut _,
            )
            .ok()
            .unwrap();
        }
    }
}

// SAFETY: The functions accessing this type, including drop(), shouldn't care about the thread
// they are running in. Therefore, this type can be safely sent to another thread.
<<<<<<< HEAD
unsafe impl<'a, T> Send for ReadOnlyLoanedMessage<T> where T: Message {}
// SAFETY: This type has no interior mutability, in fact it has no mutability at all.
unsafe impl<'a, T> Sync for ReadOnlyLoanedMessage<T> where T: Message {}
=======
unsafe impl<T> Send for ReadOnlyLoanedMessage<'_, T> where T: Message {}
// SAFETY: This type has no interior mutability, in fact it has no mutability at all.
unsafe impl<T> Sync for ReadOnlyLoanedMessage<'_, T> where T: Message {}
>>>>>>> 09184761

#[cfg(test)]
mod tests {
    use super::*;

    #[test]
    fn traits() {
        use crate::test_helpers::*;

        assert_send::<ReadOnlyLoanedMessage<test_msgs::msg::rmw::BoundedSequences>>();
        assert_sync::<ReadOnlyLoanedMessage<test_msgs::msg::rmw::BoundedSequences>>();
    }
}<|MERGE_RESOLUTION|>--- conflicted
+++ resolved
@@ -22,11 +22,7 @@
     pub(super) handle: Arc<SubscriptionHandle>,
 }
 
-<<<<<<< HEAD
 impl<T> Deref for ReadOnlyLoanedMessage<T>
-=======
-impl<T> Deref for ReadOnlyLoanedMessage<'_, T>
->>>>>>> 09184761
 where
     T: Message,
 {
@@ -36,11 +32,7 @@
     }
 }
 
-<<<<<<< HEAD
 impl<T> Drop for ReadOnlyLoanedMessage<T>
-=======
-impl<T> Drop for ReadOnlyLoanedMessage<'_, T>
->>>>>>> 09184761
 where
     T: Message,
 {
@@ -58,15 +50,9 @@
 
 // SAFETY: The functions accessing this type, including drop(), shouldn't care about the thread
 // they are running in. Therefore, this type can be safely sent to another thread.
-<<<<<<< HEAD
-unsafe impl<'a, T> Send for ReadOnlyLoanedMessage<T> where T: Message {}
+unsafe impl<T> Send for ReadOnlyLoanedMessage<T> where T: Message {}
 // SAFETY: This type has no interior mutability, in fact it has no mutability at all.
-unsafe impl<'a, T> Sync for ReadOnlyLoanedMessage<T> where T: Message {}
-=======
-unsafe impl<T> Send for ReadOnlyLoanedMessage<'_, T> where T: Message {}
-// SAFETY: This type has no interior mutability, in fact it has no mutability at all.
-unsafe impl<T> Sync for ReadOnlyLoanedMessage<'_, T> where T: Message {}
->>>>>>> 09184761
+unsafe impl<T> Sync for ReadOnlyLoanedMessage<T> where T: Message {}
 
 #[cfg(test)]
 mod tests {
