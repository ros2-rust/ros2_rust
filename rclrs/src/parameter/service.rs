--- conflicted
+++ resolved
@@ -239,7 +239,7 @@
 
 impl ParameterService {
     pub(crate) fn new(
-        node: &Arc<Node>,
+        node: &Node,
         parameter_map: Arc<Mutex<ParameterMap>>,
     ) -> Result<Self, RclrsError> {
         let fqn = node.fully_qualified_name();
@@ -344,17 +344,10 @@
         Ok(())
     }
 
-<<<<<<< HEAD
-    fn construct_test_nodes(context: &Context, ns: &str) -> (TestNode, Node) {
-        let node = NodeBuilder::new(context, "node")
-            .namespace(ns)
-            .build()
-=======
-    fn construct_test_nodes(ns: &str) -> (Executor, TestNode, Arc<Node>) {
+    fn construct_test_nodes(ns: &str) -> (Executor, TestNode, Node) {
         let executor = Context::default().create_basic_executor();
         let node = executor
             .create_node(NodeOptions::new("node").namespace(ns))
->>>>>>> becc938e
             .unwrap();
         let range = ParameterRange {
             lower: Some(0),
