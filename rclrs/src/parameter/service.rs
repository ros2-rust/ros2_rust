--- conflicted
+++ resolved
@@ -9,11 +9,7 @@
 use super::ParameterMap;
 use crate::{
     parameter::{DeclaredValue, ParameterKind, ParameterStorage},
-<<<<<<< HEAD
-    Node, RclrsError, Service, QoSProfile,
-=======
     rmw_request_id_t, IntoPrimitiveOptions, Node, QoSProfile, RclrsError, Service,
->>>>>>> 98b8ea24
 };
 
 // The variables only exist to keep a strong reference to the services and are technically unused.
@@ -251,84 +247,48 @@
         // destruction is made for the parameter map.
         let map = parameter_map.clone();
         let describe_parameters_service = node.create_service(
-<<<<<<< HEAD
-            &(fqn.clone() + "/describe_parameters"),
-            QoSProfile::parameter_services_default(),
+            (fqn.clone() + "/describe_parameters").qos(QoSProfile::parameter_services_default()),
             move |req: DescribeParameters_Request| {
-=======
-            (fqn.clone() + "/describe_parameters").qos(QoSProfile::parameter_services_default()),
-            move |_req_id: &rmw_request_id_t, req: DescribeParameters_Request| {
->>>>>>> 98b8ea24
                 let map = map.lock().unwrap();
                 describe_parameters(req, &map)
             },
         )?;
         let map = parameter_map.clone();
         let get_parameter_types_service = node.create_service(
-<<<<<<< HEAD
-            &(fqn.clone() + "/get_parameter_types"),
-            QoSProfile::parameter_services_default(),
+            (fqn.clone() + "/get_parameter_types").qos(QoSProfile::parameter_services_default()),
             move |req: GetParameterTypes_Request| {
-=======
-            (fqn.clone() + "/get_parameter_types").qos(QoSProfile::parameter_services_default()),
-            move |_req_id: &rmw_request_id_t, req: GetParameterTypes_Request| {
->>>>>>> 98b8ea24
                 let map = map.lock().unwrap();
                 get_parameter_types(req, &map)
             },
         )?;
         let map = parameter_map.clone();
         let get_parameters_service = node.create_service(
-<<<<<<< HEAD
-            &(fqn.clone() + "/get_parameters"),
-            QoSProfile::parameter_services_default(),
+            (fqn.clone() + "/get_parameters").qos(QoSProfile::parameter_services_default()),
             move |req: GetParameters_Request| {
-=======
-            (fqn.clone() + "/get_parameters").qos(QoSProfile::parameter_services_default()),
-            move |_req_id: &rmw_request_id_t, req: GetParameters_Request| {
->>>>>>> 98b8ea24
                 let map = map.lock().unwrap();
                 get_parameters(req, &map)
             },
         )?;
         let map = parameter_map.clone();
         let list_parameters_service = node.create_service(
-<<<<<<< HEAD
-            &(fqn.clone() + "/list_parameters"),
-            QoSProfile::parameter_services_default(),
+            (fqn.clone() + "/list_parameters").qos(QoSProfile::parameter_services_default()),
             move |req: ListParameters_Request| {
-=======
-            (fqn.clone() + "/list_parameters").qos(QoSProfile::parameter_services_default()),
-            move |_req_id: &rmw_request_id_t, req: ListParameters_Request| {
->>>>>>> 98b8ea24
                 let map = map.lock().unwrap();
                 list_parameters(req, &map)
             },
         )?;
         let map = parameter_map.clone();
         let set_parameters_service = node.create_service(
-<<<<<<< HEAD
-            &(fqn.clone() + "/set_parameters"),
-            QoSProfile::parameter_services_default(),
+            (fqn.clone() + "/set_parameters").qos(QoSProfile::parameter_services_default()),
             move |req: SetParameters_Request| {
-=======
-            (fqn.clone() + "/set_parameters").qos(QoSProfile::parameter_services_default()),
-            move |_req_id: &rmw_request_id_t, req: SetParameters_Request| {
->>>>>>> 98b8ea24
                 let mut map = map.lock().unwrap();
                 set_parameters(req, &mut map)
             },
         )?;
         let set_parameters_atomically_service = node.create_service(
-<<<<<<< HEAD
-            &(fqn.clone() + "/set_parameters_atomically"),
-            QoSProfile::parameter_services_default(),
-            move |req: SetParametersAtomically_Request| {
-=======
             (fqn.clone() + "/set_parameters_atomically")
                 .qos(QoSProfile::parameter_services_default()),
-            move |_req_id: &rmw_request_id_t, req: SetParametersAtomically_Request| {
->>>>>>> 98b8ea24
+            move |req: SetParametersAtomically_Request| {
                 let mut map = parameter_map.lock().unwrap();
                 set_parameters_atomically(req, &mut map)
             },
@@ -353,12 +313,15 @@
             },
             srv::rmw::*,
         },
-        Context, Executor, IntoNodeOptions, MandatoryParameter, Node, NodeOptions, ParameterRange, ParameterValue, QoSProfile, RclrsError,
-        ReadOnlyParameter,  SpinOptions,
+        Context, Executor, IntoNodeOptions, MandatoryParameter, Node, NodeOptions, ParameterRange,
+        ParameterValue, QoSProfile, RclrsError, ReadOnlyParameter, SpinOptions,
     };
     use rosidl_runtime_rs::{seq, Sequence};
     use std::{
-        sync::{atomic::{AtomicBool, Ordering}, Arc},
+        sync::{
+            atomic::{AtomicBool, Ordering},
+            Arc,
+        },
         time::Duration,
     };
 
@@ -372,10 +335,9 @@
 
     fn construct_test_nodes(ns: &str) -> (Executor, TestNode, Arc<Node>) {
         let executor = Context::default().create_basic_executor();
-        let node = executor.create_node(
-            NodeOptions::new("node")
-            .namespace(ns)
-        ).unwrap();
+        let node = executor
+            .create_node(NodeOptions::new("node").namespace(ns))
+            .unwrap();
         let range = ParameterRange {
             lower: Some(0),
             upper: Some(100),
@@ -432,52 +394,53 @@
         let initial_time = std::time::Instant::now();
 
         let node = Arc::clone(&test.node);
-        let promise = test.node.notify_on_graph_change_with_period(
-            Duration::from_millis(1),
-            move || {
-                let mut not_finished = false;
-                let max_time_reached = initial_time.elapsed() > timeout;
-                let mut check = |condition: bool| {
-                    if max_time_reached {
-                        assert!(condition);
-                    } else {
-                        not_finished &= !condition;
-                    }
-                };
-
-                let names_and_types = node.get_service_names_and_types().unwrap();
-                let types = names_and_types
-                    .get("/names_types/node/describe_parameters")
-                    .unwrap();
-                check(!types.contains(&"rcl_interfaces/srv/DescribeParameters".to_string()));
-                let types = names_and_types
-                    .get("/names_types/node/get_parameters")
-                    .unwrap();
-                check(!types.contains(&"rcl_interfaces/srv/GetParameters".to_string()));
-                let types = names_and_types
-                    .get("/names_types/node/set_parameters")
-                    .unwrap();
-                check(!types.contains(&"rcl_interfaces/srv/SetParameters".to_string()));
-                let types = names_and_types
-                    .get("/names_types/node/set_parameters_atomically")
-                    .unwrap();
-                check(!types.contains(&"rcl_interfaces/srv/SetParametersAtomically".to_string()));
-                let types = names_and_types
-                    .get("/names_types/node/list_parameters")
-                    .unwrap();
-                check(types.contains(&"rcl_interfaces/srv/ListParameters".to_string()));
-                let types = names_and_types
-                    .get("/names_types/node/get_parameter_types")
-                    .unwrap();
-                check(types.contains(&"rcl_interfaces/srv/GetParameterTypes".to_string()));
-                !not_finished
-            }
-        );
+        let promise =
+            test.node
+                .notify_on_graph_change_with_period(Duration::from_millis(1), move || {
+                    let mut not_finished = false;
+                    let max_time_reached = initial_time.elapsed() > timeout;
+                    let mut check = |condition: bool| {
+                        if max_time_reached {
+                            assert!(condition);
+                        } else {
+                            not_finished &= !condition;
+                        }
+                    };
+
+                    let names_and_types = node.get_service_names_and_types().unwrap();
+                    let types = names_and_types
+                        .get("/names_types/node/describe_parameters")
+                        .unwrap();
+                    check(!types.contains(&"rcl_interfaces/srv/DescribeParameters".to_string()));
+                    let types = names_and_types
+                        .get("/names_types/node/get_parameters")
+                        .unwrap();
+                    check(!types.contains(&"rcl_interfaces/srv/GetParameters".to_string()));
+                    let types = names_and_types
+                        .get("/names_types/node/set_parameters")
+                        .unwrap();
+                    check(!types.contains(&"rcl_interfaces/srv/SetParameters".to_string()));
+                    let types = names_and_types
+                        .get("/names_types/node/set_parameters_atomically")
+                        .unwrap();
+                    check(
+                        !types.contains(&"rcl_interfaces/srv/SetParametersAtomically".to_string()),
+                    );
+                    let types = names_and_types
+                        .get("/names_types/node/list_parameters")
+                        .unwrap();
+                    check(types.contains(&"rcl_interfaces/srv/ListParameters".to_string()));
+                    let types = names_and_types
+                        .get("/names_types/node/get_parameter_types")
+                        .unwrap();
+                    check(types.contains(&"rcl_interfaces/srv/GetParameterTypes".to_string()));
+                    !not_finished
+                });
 
         executor.spin(
             SpinOptions::new()
-            .until_promise_resolved(promise)
-            .timeout(Duration::from_secs(1))
+                .until_promise_resolved(promise)
+                .timeout(Duration::from_secs(1)),
         );
 
         Ok(())
@@ -486,16 +449,14 @@
     #[test]
     fn test_list_parameters_service() -> Result<(), RclrsError> {
         let (mut executor, _test, client_node) = construct_test_nodes("list");
-        let list_client = client_node.create_client::<ListParameters>(
-            "/list/node/list_parameters",
-            QoSProfile::services_default(),
-        )?;
+        let list_client =
+            client_node.create_client::<ListParameters>("/list/node/list_parameters")?;
 
         // return Ok(());
         executor.spin(
             SpinOptions::default()
-            .until_promise_resolved(list_client.notify_on_service_ready())
-            .timeout(Duration::from_secs(2))
+                .until_promise_resolved(list_client.notify_on_service_ready())
+                .timeout(Duration::from_secs(2)),
         );
 
         // List all parameters
@@ -506,30 +467,27 @@
             depth: 0,
         };
         let promise = list_client
-            .call_then(
-                &request,
-                move |response: ListParameters_Response| {
-                    // use_sim_time + all the manually defined ones
-                    let names = response.result.names;
-                    assert_eq!(names.len(), 5);
-                    // Parameter names are returned in alphabetical order
-                    assert_eq!(names[0].to_string(), "bool");
-                    assert_eq!(names[1].to_string(), "dynamic");
-                    assert_eq!(names[2].to_string(), "ns1.ns2.ns3.int");
-                    assert_eq!(names[3].to_string(), "read_only");
-                    assert_eq!(names[4].to_string(), "use_sim_time");
-                    // Only one prefix
-                    assert_eq!(response.result.prefixes.len(), 1);
-                    assert_eq!(response.result.prefixes[0].to_string(), "ns1.ns2.ns3");
-                    callback_ran_inner.store(true, Ordering::Release);
-                },
-            )
+            .call_then(&request, move |response: ListParameters_Response| {
+                // use_sim_time + all the manually defined ones
+                let names = response.result.names;
+                assert_eq!(names.len(), 5);
+                // Parameter names are returned in alphabetical order
+                assert_eq!(names[0].to_string(), "bool");
+                assert_eq!(names[1].to_string(), "dynamic");
+                assert_eq!(names[2].to_string(), "ns1.ns2.ns3.int");
+                assert_eq!(names[3].to_string(), "read_only");
+                assert_eq!(names[4].to_string(), "use_sim_time");
+                // Only one prefix
+                assert_eq!(response.result.prefixes.len(), 1);
+                assert_eq!(response.result.prefixes[0].to_string(), "ns1.ns2.ns3");
+                callback_ran_inner.store(true, Ordering::Release);
+            })
             .unwrap();
 
         executor.spin(
             SpinOptions::default()
-            .until_promise_resolved(promise)
-            .timeout(Duration::from_secs(5))
+                .until_promise_resolved(promise)
+                .timeout(Duration::from_secs(5)),
         );
         assert!(callback_ran.load(Ordering::Acquire));
 
@@ -541,22 +499,16 @@
             depth: 1,
         };
         let promise = list_client
-            .call_then(
-                &request,
-                move |response: ListParameters_Response| {
-                    let names = response.result.names;
-                    assert_eq!(names.len(), 4);
-                    assert!(names.iter().all(|n| n.to_string() != "ns1.ns2.ns3.int"));
-                    assert_eq!(response.result.prefixes.len(), 0);
-                    callback_ran_inner.store(true, Ordering::Release);
-                },
-            )
-            .unwrap();
-
-        executor.spin(
-            SpinOptions::default()
-            .until_promise_resolved(promise)
-        );
+            .call_then(&request, move |response: ListParameters_Response| {
+                let names = response.result.names;
+                assert_eq!(names.len(), 4);
+                assert!(names.iter().all(|n| n.to_string() != "ns1.ns2.ns3.int"));
+                assert_eq!(response.result.prefixes.len(), 0);
+                callback_ran_inner.store(true, Ordering::Release);
+            })
+            .unwrap();
+
+        executor.spin(SpinOptions::default().until_promise_resolved(promise));
         assert!(callback_ran.load(Ordering::Acquire));
 
         // Filter by prefix, just return the requested one with the right prefix
@@ -567,23 +519,17 @@
             depth: 0,
         };
         let promise = list_client
-            .call_then(
-                &request,
-                move |response: ListParameters_Response| {
-                    let names = response.result.names;
-                    assert_eq!(names.len(), 1);
-                    assert_eq!(names[0].to_string(), "ns1.ns2.ns3.int");
-                    assert_eq!(response.result.prefixes.len(), 1);
-                    assert_eq!(response.result.prefixes[0].to_string(), "ns1.ns2.ns3");
-                    callback_ran_inner.store(true, Ordering::Release);
-                },
-            )
-            .unwrap();
-
-        executor.spin(
-            SpinOptions::default()
-            .until_promise_resolved(promise)
-        );
+            .call_then(&request, move |response: ListParameters_Response| {
+                let names = response.result.names;
+                assert_eq!(names.len(), 1);
+                assert_eq!(names[0].to_string(), "ns1.ns2.ns3.int");
+                assert_eq!(response.result.prefixes.len(), 1);
+                assert_eq!(response.result.prefixes[0].to_string(), "ns1.ns2.ns3");
+                callback_ran_inner.store(true, Ordering::Release);
+            })
+            .unwrap();
+
+        executor.spin(SpinOptions::default().until_promise_resolved(promise));
         assert!(callback_ran.load(Ordering::Acquire));
 
         // If prefix is equal to names, parameters should be returned
@@ -594,23 +540,17 @@
             depth: 0,
         };
         let promise = list_client
-            .call_then(
-                &request,
-                move |response: ListParameters_Response| {
-                    let names = response.result.names;
-                    assert_eq!(names.len(), 2);
-                    assert_eq!(names[0].to_string(), "bool");
-                    assert_eq!(names[1].to_string(), "use_sim_time");
-                    assert_eq!(response.result.prefixes.len(), 0);
-                    callback_ran_inner.store(true, Ordering::Release);
-                },
-            )
-            .unwrap();
-
-        executor.spin(
-            SpinOptions::default()
-            .until_promise_resolved(promise)
-        );
+            .call_then(&request, move |response: ListParameters_Response| {
+                let names = response.result.names;
+                assert_eq!(names.len(), 2);
+                assert_eq!(names[0].to_string(), "bool");
+                assert_eq!(names[1].to_string(), "use_sim_time");
+                assert_eq!(response.result.prefixes.len(), 0);
+                callback_ran_inner.store(true, Ordering::Release);
+            })
+            .unwrap();
+
+        executor.spin(SpinOptions::default().until_promise_resolved(promise));
         assert!(callback_ran.load(Ordering::Acquire));
 
         Ok(())
@@ -619,29 +559,26 @@
     #[test]
     fn test_get_set_parameters_service() -> Result<(), RclrsError> {
         let (mut executor, test, client_node) = construct_test_nodes("get_set");
-        let get_client = client_node.create_client::<GetParameters>("/get_set/node/get_parameters", QoSProfile::services_default())?;
-        let set_client = client_node.create_client::<SetParameters>("/get_set/node/set_parameters", QoSProfile::services_default())?;
+        let get_client =
+            client_node.create_client::<GetParameters>("/get_set/node/get_parameters")?;
+        let set_client =
+            client_node.create_client::<SetParameters>("/get_set/node/set_parameters")?;
         let set_atomically_client = client_node
-            .create_client::<SetParametersAtomically>("/get_set/node/set_parameters_atomically", QoSProfile::services_default())?;
+            .create_client::<SetParametersAtomically>("/get_set/node/set_parameters_atomically")?;
 
         let get_client_inner = Arc::clone(&get_client);
         let set_client_inner = Arc::clone(&set_client);
         let set_atomically_client_inner = Arc::clone(&set_atomically_client);
         let clients_ready_condition = move || {
             get_client_inner.service_is_ready().unwrap()
-            && set_client_inner.service_is_ready().unwrap()
-            && set_atomically_client_inner.service_is_ready().unwrap()
-        };
-
-        let clients_ready = client_node.notify_on_graph_change_with_period(
-            Duration::from_millis(1),
-            clients_ready_condition,
-        );
-
-        executor.spin(
-            SpinOptions::default()
-            .until_promise_resolved(clients_ready)
-        );
+                && set_client_inner.service_is_ready().unwrap()
+                && set_atomically_client_inner.service_is_ready().unwrap()
+        };
+
+        let clients_ready = client_node
+            .notify_on_graph_change_with_period(Duration::from_millis(1), clients_ready_condition);
+
+        executor.spin(SpinOptions::default().until_promise_resolved(clients_ready));
 
         // Get an existing parameter
         let callback_ran = Arc::new(AtomicBool::new(false));
@@ -650,22 +587,16 @@
             names: seq!["bool".into()],
         };
         let promise = get_client
-            .call_then(
-                &request,
-                move |response: GetParameters_Response| {
-                    assert_eq!(response.values.len(), 1);
-                    let param = &response.values[0];
-                    assert_eq!(param.type_, ParameterType::PARAMETER_BOOL);
-                    assert!(param.bool_value);
-                    callback_ran_inner.store(true, Ordering::Release);
-                },
-            )
-            .unwrap();
-
-        executor.spin(
-            SpinOptions::default()
-            .until_promise_resolved(promise)
-        );
+            .call_then(&request, move |response: GetParameters_Response| {
+                assert_eq!(response.values.len(), 1);
+                let param = &response.values[0];
+                assert_eq!(param.type_, ParameterType::PARAMETER_BOOL);
+                assert!(param.bool_value);
+                callback_ran_inner.store(true, Ordering::Release);
+            })
+            .unwrap();
+
+        executor.spin(SpinOptions::default().until_promise_resolved(promise));
         assert!(callback_ran.load(Ordering::Acquire));
 
         // Getting both existing and non existing parameters, missing one should return
@@ -676,23 +607,17 @@
             names: seq!["bool".into(), "non_existing".into()],
         };
         let promise = get_client
-            .call_then(
-                &request,
-                move |response: GetParameters_Response| {
-                    assert_eq!(response.values.len(), 2);
-                    let param = &response.values[0];
-                    assert_eq!(param.type_, ParameterType::PARAMETER_BOOL);
-                    assert!(param.bool_value);
-                    assert_eq!(response.values[1].type_, ParameterType::PARAMETER_NOT_SET);
-                    callback_ran_inner.store(true, Ordering::Release);
-                },
-            )
-            .unwrap();
-
-        executor.spin(
-            SpinOptions::default()
-            .until_promise_resolved(promise)
-        );
+            .call_then(&request, move |response: GetParameters_Response| {
+                assert_eq!(response.values.len(), 2);
+                let param = &response.values[0];
+                assert_eq!(param.type_, ParameterType::PARAMETER_BOOL);
+                assert!(param.bool_value);
+                assert_eq!(response.values[1].type_, ParameterType::PARAMETER_NOT_SET);
+                callback_ran_inner.store(true, Ordering::Release);
+            })
+            .unwrap();
+
+        executor.spin(SpinOptions::default().until_promise_resolved(promise));
         assert!(callback_ran.load(Ordering::Acquire));
 
         // Set a mix of existing, non existing, dynamic and out of range parameters
@@ -769,36 +694,30 @@
         let callback_ran_inner = Arc::clone(&callback_ran);
         assert!(test.bool_param.get());
         let promise = set_client
-            .call_then(
-                &request,
-                move |response: SetParameters_Response| {
-                    assert_eq!(response.results.len(), 7);
-                    // Setting a bool value set for a bool parameter
-                    assert!(response.results[0].successful);
-                    // Value was set to false, node parameter get should reflect this
-                    assert!(!test.bool_param.get());
-                    // Setting a parameter to the wrong type
-                    assert!(!response.results[1].successful);
-                    // Setting a read only parameter
-                    assert!(!response.results[2].successful);
-                    // Setting a dynamic parameter to a new type
-                    assert!(response.results[3].successful);
-                    assert_eq!(test.dynamic_param.get(), ParameterValue::Bool(true));
-                    // Setting a value out of range
-                    assert!(!response.results[4].successful);
-                    // Setting an invalid type
-                    assert!(!response.results[5].successful);
-                    // Setting an undeclared parameter, without allowing undeclared parameters
-                    assert!(!response.results[6].successful);
-                    callback_ran_inner.store(true, Ordering::Release);
-                },
-            )
-            .unwrap();
-
-        executor.spin(
-            SpinOptions::default()
-            .until_promise_resolved(promise)
-        );
+            .call_then(&request, move |response: SetParameters_Response| {
+                assert_eq!(response.results.len(), 7);
+                // Setting a bool value set for a bool parameter
+                assert!(response.results[0].successful);
+                // Value was set to false, node parameter get should reflect this
+                assert!(!test.bool_param.get());
+                // Setting a parameter to the wrong type
+                assert!(!response.results[1].successful);
+                // Setting a read only parameter
+                assert!(!response.results[2].successful);
+                // Setting a dynamic parameter to a new type
+                assert!(response.results[3].successful);
+                assert_eq!(test.dynamic_param.get(), ParameterValue::Bool(true));
+                // Setting a value out of range
+                assert!(!response.results[4].successful);
+                // Setting an invalid type
+                assert!(!response.results[5].successful);
+                // Setting an undeclared parameter, without allowing undeclared parameters
+                assert!(!response.results[6].successful);
+                callback_ran_inner.store(true, Ordering::Release);
+            })
+            .unwrap();
+
+        executor.spin(SpinOptions::default().until_promise_resolved(promise));
         assert!(callback_ran.load(Ordering::Acquire));
 
         // Set the node to use undeclared parameters and try to set one
@@ -815,25 +734,19 @@
         let test_node = Arc::clone(&test.node);
 
         let promise = set_client
-            .call_then(
-                &request,
-                move |response: SetParameters_Response| {
-                    assert_eq!(response.results.len(), 1);
-                    // Setting the undeclared parameter is now allowed
-                    assert!(response.results[0].successful);
-                    assert_eq!(
-                        test_node.use_undeclared_parameters().get("undeclared_bool"),
-                        Some(ParameterValue::Bool(true))
-                    );
-                    callback_ran_inner.store(true, Ordering::Release);
-                },
-            )
-            .unwrap();
-
-        executor.spin(
-            SpinOptions::default()
-            .until_promise_resolved(promise)
-        );
+            .call_then(&request, move |response: SetParameters_Response| {
+                assert_eq!(response.results.len(), 1);
+                // Setting the undeclared parameter is now allowed
+                assert!(response.results[0].successful);
+                assert_eq!(
+                    test_node.use_undeclared_parameters().get("undeclared_bool"),
+                    Some(ParameterValue::Bool(true))
+                );
+                callback_ran_inner.store(true, Ordering::Release);
+            })
+            .unwrap();
+
+        executor.spin(SpinOptions::default().until_promise_resolved(promise));
         assert!(callback_ran.load(Ordering::Acquire));
 
         // With set_parameters_atomically, if one fails all should fail
@@ -852,10 +765,7 @@
             )
             .unwrap();
 
-        executor.spin(
-            SpinOptions::default()
-            .until_promise_resolved(promise)
-        );
+        executor.spin(SpinOptions::default().until_promise_resolved(promise));
         assert!(callback_ran.load(Ordering::Acquire));
 
         Ok(())
@@ -864,27 +774,22 @@
     #[test]
     fn test_describe_get_types_parameters_service() -> Result<(), RclrsError> {
         let (mut executor, _test, client_node) = construct_test_nodes("describe");
-        let describe_client =
-            client_node.create_client::<DescribeParameters>("/describe/node/describe_parameters", QoSProfile::services_default())?;
+        let describe_client = client_node
+            .create_client::<DescribeParameters>("/describe/node/describe_parameters")?;
         let get_types_client =
-            client_node.create_client::<GetParameterTypes>("/describe/node/get_parameter_types", QoSProfile::services_default())?;
+            client_node.create_client::<GetParameterTypes>("/describe/node/get_parameter_types")?;
 
         let describe_client_inner = Arc::clone(&describe_client);
         let get_types_client_inner = Arc::clone(&get_types_client);
         let clients_ready_condition = move || {
             describe_client_inner.service_is_ready().unwrap()
-            && get_types_client_inner.service_is_ready().unwrap()
-        };
-
-        let promise = client_node.notify_on_graph_change_with_period(
-            Duration::from_millis(1),
-            clients_ready_condition,
-        );
-
-        executor.spin(
-            SpinOptions::default()
-            .until_promise_resolved(promise)
-        );
+                && get_types_client_inner.service_is_ready().unwrap()
+        };
+
+        let promise = client_node
+            .notify_on_graph_change_with_period(Duration::from_millis(1), clients_ready_condition);
+
+        executor.spin(SpinOptions::default().until_promise_resolved(promise));
 
         // Describe all parameters
         let request = DescribeParameters_Request {
@@ -898,46 +803,40 @@
         let callback_ran = Arc::new(AtomicBool::new(false));
         let callback_ran_inner = Arc::clone(&callback_ran);
         let promise = describe_client
-            .call_then(
-                &request,
-                move |response: DescribeParameters_Response| {
-                    let desc = response.descriptors;
-                    assert_eq!(desc.len(), 4);
-                    // Descriptors are returned in the requested order
-                    assert_eq!(desc[0].name.to_string(), "bool");
-                    assert_eq!(desc[0].type_, ParameterType::PARAMETER_BOOL);
-                    assert_eq!(desc[0].description.to_string(), "A boolean value");
-                    assert!(!desc[0].read_only);
-                    assert!(!desc[0].dynamic_typing);
-                    assert_eq!(desc[1].name.to_string(), "ns1.ns2.ns3.int");
-                    assert_eq!(desc[1].type_, ParameterType::PARAMETER_INTEGER);
-                    assert_eq!(desc[1].integer_range.len(), 1);
-                    assert_eq!(desc[1].integer_range[0].from_value, 0);
-                    assert_eq!(desc[1].integer_range[0].to_value, 100);
-                    assert_eq!(desc[1].integer_range[0].step, 0);
-                    assert!(!desc[1].read_only);
-                    assert!(!desc[1].dynamic_typing);
-                    assert_eq!(
-                        desc[1].additional_constraints.to_string(),
-                        "Only the answer"
-                    );
-                    assert_eq!(desc[2].name.to_string(), "read_only");
-                    assert_eq!(desc[2].type_, ParameterType::PARAMETER_DOUBLE);
-                    assert!(desc[2].read_only);
-                    assert!(!desc[2].dynamic_typing);
-                    assert_eq!(desc[3].name.to_string(), "dynamic");
-                    assert_eq!(desc[3].type_, ParameterType::PARAMETER_STRING);
-                    assert!(desc[3].dynamic_typing);
-                    assert!(!desc[3].read_only);
-                    callback_ran_inner.store(true, Ordering::Release);
-                },
-            )
-            .unwrap();
-
-        executor.spin(
-            SpinOptions::default()
-            .until_promise_resolved(promise)
-        );
+            .call_then(&request, move |response: DescribeParameters_Response| {
+                let desc = response.descriptors;
+                assert_eq!(desc.len(), 4);
+                // Descriptors are returned in the requested order
+                assert_eq!(desc[0].name.to_string(), "bool");
+                assert_eq!(desc[0].type_, ParameterType::PARAMETER_BOOL);
+                assert_eq!(desc[0].description.to_string(), "A boolean value");
+                assert!(!desc[0].read_only);
+                assert!(!desc[0].dynamic_typing);
+                assert_eq!(desc[1].name.to_string(), "ns1.ns2.ns3.int");
+                assert_eq!(desc[1].type_, ParameterType::PARAMETER_INTEGER);
+                assert_eq!(desc[1].integer_range.len(), 1);
+                assert_eq!(desc[1].integer_range[0].from_value, 0);
+                assert_eq!(desc[1].integer_range[0].to_value, 100);
+                assert_eq!(desc[1].integer_range[0].step, 0);
+                assert!(!desc[1].read_only);
+                assert!(!desc[1].dynamic_typing);
+                assert_eq!(
+                    desc[1].additional_constraints.to_string(),
+                    "Only the answer"
+                );
+                assert_eq!(desc[2].name.to_string(), "read_only");
+                assert_eq!(desc[2].type_, ParameterType::PARAMETER_DOUBLE);
+                assert!(desc[2].read_only);
+                assert!(!desc[2].dynamic_typing);
+                assert_eq!(desc[3].name.to_string(), "dynamic");
+                assert_eq!(desc[3].type_, ParameterType::PARAMETER_STRING);
+                assert!(desc[3].dynamic_typing);
+                assert!(!desc[3].read_only);
+                callback_ran_inner.store(true, Ordering::Release);
+            })
+            .unwrap();
+
+        executor.spin(SpinOptions::default().until_promise_resolved(promise));
         assert!(callback_ran.load(Ordering::Acquire));
 
         // If a describe parameters request is sent with a non existing parameter, an empty
@@ -948,26 +847,20 @@
             names: seq!["bool".into(), "non_existing".into()],
         };
         let promise = describe_client
-            .call_then(
-                &request,
-                move |response: DescribeParameters_Response| {
-                    assert_eq!(response.descriptors[0].name.to_string(), "bool");
-                    assert_eq!(response.descriptors[0].type_, ParameterType::PARAMETER_BOOL);
-                    assert_eq!(response.descriptors.len(), 2);
-                    assert_eq!(response.descriptors[1].name.to_string(), "non_existing");
-                    assert_eq!(
-                        response.descriptors[1].type_,
-                        ParameterType::PARAMETER_NOT_SET
-                    );
-                    callback_ran_inner.store(true, Ordering::Release);
-                },
-            )
-            .unwrap();
-
-        executor.spin(
-            SpinOptions::default()
-            .until_promise_resolved(promise)
-        );
+            .call_then(&request, move |response: DescribeParameters_Response| {
+                assert_eq!(response.descriptors[0].name.to_string(), "bool");
+                assert_eq!(response.descriptors[0].type_, ParameterType::PARAMETER_BOOL);
+                assert_eq!(response.descriptors.len(), 2);
+                assert_eq!(response.descriptors[1].name.to_string(), "non_existing");
+                assert_eq!(
+                    response.descriptors[1].type_,
+                    ParameterType::PARAMETER_NOT_SET
+                );
+                callback_ran_inner.store(true, Ordering::Release);
+            })
+            .unwrap();
+
+        executor.spin(SpinOptions::default().until_promise_resolved(promise));
         assert!(callback_ran.load(Ordering::Acquire));
 
         // Get all parameter types, including a non existing one that will be NOT_SET
@@ -983,25 +876,19 @@
             ],
         };
         let promise = get_types_client
-            .call_then(
-                &request,
-                move |response: GetParameterTypes_Response| {
-                    assert_eq!(response.types.len(), 5);
-                    // Types are returned in the requested order
-                    assert_eq!(response.types[0], ParameterType::PARAMETER_BOOL);
-                    assert_eq!(response.types[1], ParameterType::PARAMETER_INTEGER);
-                    assert_eq!(response.types[2], ParameterType::PARAMETER_DOUBLE);
-                    assert_eq!(response.types[3], ParameterType::PARAMETER_STRING);
-                    assert_eq!(response.types[4], ParameterType::PARAMETER_NOT_SET);
-                    callback_ran_inner.store(true, Ordering::Release);
-                },
-            )
-            .unwrap();
-
-        executor.spin(
-            SpinOptions::default()
-            .until_promise_resolved(promise)
-        );
+            .call_then(&request, move |response: GetParameterTypes_Response| {
+                assert_eq!(response.types.len(), 5);
+                // Types are returned in the requested order
+                assert_eq!(response.types[0], ParameterType::PARAMETER_BOOL);
+                assert_eq!(response.types[1], ParameterType::PARAMETER_INTEGER);
+                assert_eq!(response.types[2], ParameterType::PARAMETER_DOUBLE);
+                assert_eq!(response.types[3], ParameterType::PARAMETER_STRING);
+                assert_eq!(response.types[4], ParameterType::PARAMETER_NOT_SET);
+                callback_ran_inner.store(true, Ordering::Release);
+            })
+            .unwrap();
+
+        executor.spin(SpinOptions::default().until_promise_resolved(promise));
         assert!(callback_ran.load(Ordering::Acquire));
 
         Ok(())
