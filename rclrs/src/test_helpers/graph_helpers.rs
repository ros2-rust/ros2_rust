<<<<<<< HEAD
use crate::{Context, Node, NodeBuilder, RclrsError};
=======
use crate::*;
use std::sync::Arc;
>>>>>>> becc938e

pub(crate) struct TestGraph {
    pub node1: Node,
    pub node2: Node,
}

pub(crate) fn construct_test_graph(namespace: &str) -> Result<TestGraph, RclrsError> {
    let executor = Context::default().create_basic_executor();
    Ok(TestGraph {
        node1: executor.create_node("graph_test_node_1".namespace(namespace))?,
        node2: executor.create_node("graph_test_node_2".namespace(namespace))?,
    })
}<|MERGE_RESOLUTION|>--- conflicted
+++ resolved
@@ -1,9 +1,4 @@
-<<<<<<< HEAD
-use crate::{Context, Node, NodeBuilder, RclrsError};
-=======
 use crate::*;
-use std::sync::Arc;
->>>>>>> becc938e
 
 pub(crate) struct TestGraph {
     pub node1: Node,
