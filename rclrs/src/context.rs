--- conflicted
+++ resolved
@@ -25,16 +25,9 @@
 impl Drop for rcl_context_t {
     fn drop(&mut self) {
         unsafe {
-<<<<<<< HEAD
             // The context may be invalid when rcl_init failed, e.g. because of invalid
             // command line arguments.
             // SAFETY: No preconditions for this function.
-=======
-            // The context may be invalid when rcl_init failed, e.g. because of invalid command
-            // line arguments.
-
-            // SAFETY: No preconditions for rcl_context_is_valid.
->>>>>>> 6a913d85
             if rcl_context_is_valid(self) {
                 let _lifecycle_lock = ENTITY_LIFECYCLE_MUTEX.lock().unwrap();
                 // SAFETY: The entity lifecycle mutex is locked to protect against the risk of
@@ -81,19 +74,12 @@
 impl Context {
     /// Creates a new context.
     ///
-<<<<<<< HEAD
     /// Usually, this would be called with `std::env::args()`, analogously to
     /// `rclcpp::init()`. See also the official "Passing ROS arguments to
     /// nodes via the command-line" tutorial.
     ///
     /// Creating a context can fail in case the args contain invalid ROS
     /// arguments.
-=======
-    /// Usually this would be called with `std::env::args()`, analogously to `rclcpp::init()`.
-    /// See also the official "Passing ROS arguments to nodes via the command-line" tutorial.
-    ///
-    /// Creating a context will fail if the args contain invalid ROS arguments.
->>>>>>> 6a913d85
     ///
     /// # Example
     /// ```
@@ -191,16 +177,10 @@
     /// This will return `false` when a signal has caused the context to shut
     /// down (currently unimplemented).
     pub fn ok(&self) -> bool {
-<<<<<<< HEAD
         // This will currently always return true, but once we have a signal handler,
         // the signal handler could call `rcl_shutdown()`, hence making the
         // context invalid.
         let rcl_context = &mut *self.rcl_context_mtx.lock().unwrap();
-=======
-        // This will currently always return true, but once we have a signal handler, the signal
-        // handler could call `rcl_shutdown()`, hence making the context invalid.
-        let rcl_context = &mut *self.handle.rcl_context.lock().unwrap();
->>>>>>> 6a913d85
         // SAFETY: No preconditions for this function.
         unsafe { rcl_context_is_valid(rcl_context) }
     }
