use std::{
    error::Error,
    ffi::{CStr, NulError},
    fmt::{self, Display},
    sync::PoisonError,
};

<<<<<<< HEAD
#[cfg(feature = "dyn_msg")]
use crate::dynamic_message::DynamicMessageError;
use crate::{rcl_bindings::*, DeclarationError};
=======
use crate::{rcl_bindings::*, DeclarationError, ReadyKind};
>>>>>>> ed7bca63

/// The main error type.
#[derive(Debug, PartialEq, Eq)]
pub enum RclrsError {
    /// An error originating in the `rcl` layer.
    RclError {
        /// The error code.
        code: RclReturnCode,
        /// The error message set in the `rcl` layer or below.
        msg: Option<RclErrorMsg>,
    },
    /// An unknown error originating in the `rcl` layer.
    UnknownRclError {
        /// The error code.
        code: i32,
        /// The error message set in the `rcl` layer or below.
        msg: Option<RclErrorMsg>,
    },
    /// A string provided to `rclrs` could not be converted into a `CString`.
    StringContainsNul {
        /// The string that contains a nul byte.
        s: String,
        /// The error indicating the position of the nul byte.
        err: NulError,
    },
    /// It was attempted to add a waitable to a wait set twice.
    AlreadyAddedToWaitSet,
    #[cfg(feature = "dyn_msg")]
    /// An error while creating dynamic message.
    DynamicMessageError {
        /// The error containing more detailed information.
        err: DynamicMessageError,
    },
    /// A negative duration was obtained from rcl which should have been positive.
    ///
    /// The value represents nanoseconds.
    NegativeDuration(i64),
    /// The guard condition that you tried to trigger is not owned by the
    /// [`GuardCondition`][crate::GuardCondition] instance.
    UnownedGuardCondition,
    /// The payload given to a primitive that belongs to a worker was the wrong
    /// type.
    InvalidPayload {
        /// The payload type expected by the primitive
        expected: std::any::TypeId,
        /// The payload type given by the worker
        received: std::any::TypeId,
    },
    /// An error happened while declaring a parameter.
    ParameterDeclarationError(crate::DeclarationError),
    /// A mutex used internally has been [poisoned][std::sync::PoisonError].
    PoisonedMutex,
    /// An [`crate::RclPrimitive`] received ready information that is not
    /// compatible with its type.
    InvalidReadyInformation {
        /// The expected format of the ready information (default-initialized)
        expected: ReadyKind,
        /// The ready information that was received.
        received: ReadyKind,
    },
    /// From rcl documentation for rcl_action_accept_new_goal:
    ///
    /// If a failure occurs, `NULL` is returned and an error message is set.
    /// Possible reasons for failure:
    ///   - action server is invalid
    ///   - goal info is invalid
    ///   - goal ID is already being tracked by the action server
    ///   - memory allocation failure
    ///
    /// We have no way of diagnosing which of these errors caused the failure, so
    /// all we can do is indicate that an error occurred with accepting the goal.
    /// However, the implementation of rclrs automatically protects from all of
    /// these errors except memory allocation failure.
    GoalAcceptanceError,
}

impl RclrsError {
    /// Returns true if the error was due to a timeout, otherwise returns false.
    pub fn is_timeout(&self) -> bool {
        matches!(
            self,
            RclrsError::RclError {
                code: RclReturnCode::Timeout,
                ..
            }
        )
    }

    /// Returns true if the error was because a subscription, service, or client
    /// take failed, otherwise returns false.
    pub fn is_take_failed(&self) -> bool {
        matches!(
            self,
            RclrsError::RclError {
                code: RclReturnCode::SubscriptionTakeFailed
                    | RclReturnCode::ServiceTakeFailed
                    | RclReturnCode::ClientTakeFailed
                    | RclReturnCode::ActionServerTakeFailed
                    | RclReturnCode::ActionClientTakeFailed
                    | RclReturnCode::EventTakeFailed,
                ..
            }
        )
    }
}

impl Display for RclrsError {
    fn fmt(&self, f: &mut fmt::Formatter) -> fmt::Result {
        match self {
            RclrsError::RclError { code, .. } => write!(f, "{}", code),
            RclrsError::UnknownRclError { code, .. } => write!(f, "{}", code),
            RclrsError::StringContainsNul { s, .. } => {
                write!(f, "Could not convert string '{}' to CString", s)
            }
            RclrsError::AlreadyAddedToWaitSet => {
                write!(
                    f,
                    "Could not add entity to wait set because it was already added to a wait set"
                )
            }
            #[cfg(feature = "dyn_msg")]
            RclrsError::DynamicMessageError { .. } => {
                write!(f, "Could not create dynamic message")
            }
            RclrsError::NegativeDuration(duration) => {
                write!(
                    f,
                    "A duration was negative when it should not have been: {duration:?}"
                )
            }
            RclrsError::UnownedGuardCondition => {
                write!(
                    f,
                    "Could not trigger guard condition because it is not owned by rclrs"
                )
            }
            RclrsError::InvalidPayload { expected, received } => {
                write!(
                    f,
                    "Received invalid payload: expected {expected:?}, received {received:?}",
                )
            }
            RclrsError::ParameterDeclarationError(err) => {
                write!(f, "An error occurred while declaring a parameter: {err}",)
            }
            RclrsError::PoisonedMutex => {
                write!(f, "A mutex used internally has been poisoned")
            }
            RclrsError::InvalidReadyInformation { expected, received } => {
                write!(
                    f,
                    "Invalid ready information was provided. This suggests an error \
                    in how the wait set is being used.\
                    \n - Expected information: {expected:?}\
                    \n - Actual: {received:?}",
                )
            }
            RclrsError::GoalAcceptanceError => {
                write!(
                    f,
                    "An error occurred while trying to accept an action server goal",
                )
            }
        }
    }
}

#[cfg(feature = "dyn_msg")]
impl From<DynamicMessageError> for RclrsError {
    fn from(err: DynamicMessageError) -> Self {
        Self::DynamicMessageError { err }
    }
}

/// Struct encapsulating an error message from the rcl layer or below.
///
/// This struct is intended to be returned by the `source` method in the implementation of the
/// standard [`Error`][1] trait for [`RclrsError`][2].
/// By doing this, the error message is printed as a separate item in the error chain.
/// This avoids an unreadable, inconsistent formatting of error codes and messages that would
/// likely be produced by a combined display of `RclReturnCode` and message.
///
/// [1]: std::error::Error
/// [2]: crate::RclrsError
#[derive(Debug, PartialEq, Eq)]
pub struct RclErrorMsg(pub(crate) String);

impl Display for RclErrorMsg {
    fn fmt(&self, f: &mut fmt::Formatter) -> fmt::Result {
        write!(f, "{}", self.0)
    }
}

impl Error for RclErrorMsg {}

impl Error for RclrsError {
    fn source(&self) -> Option<&(dyn Error + 'static)> {
        match self {
            RclrsError::RclError { msg, .. } => msg.as_ref().map(|e| e as &dyn Error),
            RclrsError::UnknownRclError { msg, .. } => msg.as_ref().map(|e| e as &dyn Error),
            RclrsError::StringContainsNul { err, .. } => Some(err).map(|e| e as &dyn Error),
            // TODO(@mxgrey): We should provide source information for these other types.
            // It should be easy to do this using the thiserror crate.
            RclrsError::AlreadyAddedToWaitSet => None,
            #[cfg(feature = "dyn_msg")]
            RclrsError::DynamicMessageError { err } => Some(err).map(|e| e as &dyn Error),
            RclrsError::NegativeDuration(_) => None,
            RclrsError::UnownedGuardCondition => None,
            RclrsError::InvalidPayload { .. } => None,
            RclrsError::ParameterDeclarationError(_) => None,
            RclrsError::PoisonedMutex => None,
            RclrsError::InvalidReadyInformation { .. } => None,
            RclrsError::GoalAcceptanceError => None,
        }
    }
}

/// Return codes of `rcl` functions.
///
/// This type corresponds to `rcl_ret_t`.
/// Most of these return codes should never occur in an `rclrs` application,
/// since they are returned when `rcl` functions are used wrongly..
#[repr(i32)]
#[derive(Debug, PartialEq, Eq)]
pub enum RclReturnCode {
    /// Success
    Ok = 0,
    /// Unspecified error
    Error = 1,
    /// Timeout occurred
    Timeout = 2,
    /// Unsupported return code
    Unsupported = 3,
    /// Failed to allocate memory
    BadAlloc = 10,
    /// Argument to function was invalid
    InvalidArgument = 11,
    // ====== 1xx: `rcl`-specific errors ======
    /// `rcl_init()` already called
    AlreadyInit = 100,
    /// `rcl_init()` not yet called
    NotInit = 101,
    /// Mismatched rmw identifier
    MismatchedRmwId = 102,
    /// Topic name does not pass validation
    TopicNameInvalid = 103,
    /// Service name (same as topic name) does not pass validation
    ServiceNameInvalid = 104,
    /// Topic name substitution is unknown
    UnknownSubstitution = 105,
    /// `rcl_shutdown()` already called
    AlreadyShutdown = 106,
    // ====== 2xx: node-specific errors ======
    /// Invalid `rcl_node_t` given
    NodeInvalid = 200,
    /// Invalid node name
    NodeInvalidName = 201,
    /// Invalid node namespace
    NodeInvalidNamespace = 202,
    /// Failed to find node name
    NodeNameNonexistent = 203,
    // ====== 3XX: publisher-specific errors ======
    /// Invalid `rcl_publisher_t` given
    PublisherInvalid = 300,
    // ====== 4XX: subscription-specific errors ======
    /// Invalid `rcl_subscription_t` given
    SubscriptionInvalid = 400,
    /// Failed to take a message from the subscription
    SubscriptionTakeFailed = 401,
    // ====== 5XX: client-specific errors ======
    /// Invalid `rcl_client_t` given
    ClientInvalid = 500,
    /// Failed to take a response from the client
    ClientTakeFailed = 501,
    // ====== 6XX: service-specific errors ======
    /// Invalid `rcl_service_t` given
    ServiceInvalid = 600,
    /// Failed to take a request from the service
    ServiceTakeFailed = 601,
    // ====== 8XX: timer-specific errors ======
    /// Invalid `rcl_timer_t` given
    TimerInvalid = 800,
    /// Given timer was canceled
    TimerCanceled = 801,
    // ====== 9XX: wait set-specific errors ======
    /// Invalid `rcl_wait_set_t` given
    WaitSetInvalid = 900,
    /// Given `rcl_wait_set_t` is empty
    WaitSetEmpty = 901,
    /// Given `rcl_wait_set_t` is full
    WaitSetFull = 902,
    // ====== 10XX: argument parsing errors ======
    /// Argument is not a valid remap rule
    InvalidRemapRule = 1001,
    /// Expected one type of lexeme but got another
    WrongLexeme = 1002,
    /// Found invalid ROS argument while parsing
    InvalidRosArgs = 1003,
    /// Argument is not a valid parameter rule
    InvalidParamRule = 1010,
    /// Argument is not a valid log level rule
    InvalidLogLevelRule = 1020,
    // ====== 20XX: event-specific errors ======
    /// Invalid `rcl_event_t` given
    EventInvalid = 2000,
    /// Failed to take an event from the event handle
    EventTakeFailed = 2001,
    // ====== 2XXX: action-specific errors ======
    /// Action name does not pass validation
    // TODO(nwn): Consult with upstream about this reused error code.
    // ActionNameInvalid = 2000,
    /// Action goal accepted
    ActionGoalAccepted = 2100,
    /// Action goal rejected
    ActionGoalRejected = 2101,
    /// Action client is invalid
    ActionClientInvalid = 2102,
    /// Action client failed to take response
    ActionClientTakeFailed = 2103,
    /// Action server is invalid
    ActionServerInvalid = 2200,
    /// Action server failed to take request
    ActionServerTakeFailed = 2201,
    /// Action goal handle invalid
    ActionGoalHandleInvalid = 2300,
    /// Action invalid event
    ActionGoalEventInvalid = 2301,
    // ====== 30XX: lifecycle-specific errors ======
    /// `rcl_lifecycle` state registered
    LifecycleStateRegistered = 3000,
    /// `rcl_lifecycle` state not registered
    LifecycleStateNotRegistered = 3001,
}

impl From<DeclarationError> for RclrsError {
    fn from(value: DeclarationError) -> Self {
        RclrsError::ParameterDeclarationError(value)
    }
}

impl<T> From<PoisonError<T>> for RclrsError {
    fn from(_: PoisonError<T>) -> Self {
        RclrsError::PoisonedMutex
    }
}

impl TryFrom<i32> for RclReturnCode {
    type Error = i32;

    fn try_from(value: i32) -> Result<Self, i32> {
        let code = match value {
            x if x == Self::Ok as i32 => Self::Ok,
            x if x == Self::Error as i32 => Self::Error,
            x if x == Self::Timeout as i32 => Self::Timeout,
            x if x == Self::Unsupported as i32 => Self::Unsupported,
            x if x == Self::BadAlloc as i32 => Self::BadAlloc,
            x if x == Self::InvalidArgument as i32 => Self::InvalidArgument,
            x if x == Self::AlreadyInit as i32 => Self::AlreadyInit,
            x if x == Self::NotInit as i32 => Self::NotInit,
            x if x == Self::MismatchedRmwId as i32 => Self::MismatchedRmwId,
            x if x == Self::TopicNameInvalid as i32 => Self::TopicNameInvalid,
            x if x == Self::ServiceNameInvalid as i32 => Self::ServiceNameInvalid,
            x if x == Self::UnknownSubstitution as i32 => Self::UnknownSubstitution,
            x if x == Self::AlreadyShutdown as i32 => Self::AlreadyShutdown,
            x if x == Self::NodeInvalid as i32 => Self::NodeInvalid,
            x if x == Self::NodeInvalidName as i32 => Self::NodeInvalidName,
            x if x == Self::NodeInvalidNamespace as i32 => Self::NodeInvalidNamespace,
            x if x == Self::NodeNameNonexistent as i32 => Self::NodeNameNonexistent,
            x if x == Self::PublisherInvalid as i32 => Self::PublisherInvalid,
            x if x == Self::SubscriptionInvalid as i32 => Self::SubscriptionInvalid,
            x if x == Self::SubscriptionTakeFailed as i32 => Self::SubscriptionTakeFailed,
            x if x == Self::ClientInvalid as i32 => Self::ClientInvalid,
            x if x == Self::ClientTakeFailed as i32 => Self::ClientTakeFailed,
            x if x == Self::ServiceInvalid as i32 => Self::ServiceInvalid,
            x if x == Self::ServiceTakeFailed as i32 => Self::ServiceTakeFailed,
            x if x == Self::TimerInvalid as i32 => Self::TimerInvalid,
            x if x == Self::TimerCanceled as i32 => Self::TimerCanceled,
            x if x == Self::WaitSetInvalid as i32 => Self::WaitSetInvalid,
            x if x == Self::WaitSetEmpty as i32 => Self::WaitSetEmpty,
            x if x == Self::WaitSetFull as i32 => Self::WaitSetFull,
            x if x == Self::InvalidRemapRule as i32 => Self::InvalidRemapRule,
            x if x == Self::WrongLexeme as i32 => Self::WrongLexeme,
            x if x == Self::InvalidRosArgs as i32 => Self::InvalidRosArgs,
            x if x == Self::InvalidParamRule as i32 => Self::InvalidParamRule,
            x if x == Self::InvalidLogLevelRule as i32 => Self::InvalidLogLevelRule,
            x if x == Self::EventInvalid as i32 => Self::EventInvalid,
            x if x == Self::EventTakeFailed as i32 => Self::EventTakeFailed,
            // x if x == Self::ActionNameInvalid as i32 => Self::ActionNameInvalid,
            x if x == Self::ActionGoalAccepted as i32 => Self::ActionGoalAccepted,
            x if x == Self::ActionGoalRejected as i32 => Self::ActionGoalRejected,
            x if x == Self::ActionClientInvalid as i32 => Self::ActionClientInvalid,
            x if x == Self::ActionClientTakeFailed as i32 => Self::ActionClientTakeFailed,
            x if x == Self::ActionServerInvalid as i32 => Self::ActionServerInvalid,
            x if x == Self::ActionServerTakeFailed as i32 => Self::ActionServerTakeFailed,
            x if x == Self::ActionGoalHandleInvalid as i32 => Self::ActionGoalHandleInvalid,
            x if x == Self::ActionGoalEventInvalid as i32 => Self::ActionGoalEventInvalid,
            x if x == Self::LifecycleStateRegistered as i32 => Self::LifecycleStateRegistered,
            x if x == Self::LifecycleStateNotRegistered as i32 => Self::LifecycleStateNotRegistered,
            other => {
                return Err(other);
            }
        };
        Ok(code)
    }
}

impl Display for RclReturnCode {
    fn fmt(&self, f: &mut fmt::Formatter<'_>) -> fmt::Result {
        let s = match self {
            Self::Ok => "Operation successful (RCL_RET_OK).",
            Self::Error => "Unspecified error (RCL_RET_ERROR).",
            Self::Timeout => "Timeout occurred (RCL_RET_TIMEOUT).",
            Self::Unsupported => "Unsupported return code (RCL_RET_UNSUPPORTED).",
            Self::BadAlloc => "Failed to allocate memory (RCL_RET_BAD_ALLOC).",
            Self::InvalidArgument => "Argument to function was invalid (RCL_RET_INVALID_ARGUMENT).",
            Self::AlreadyInit => "`rcl_init()` already called (RCL_RET_ALREADY_INIT).",
            Self::NotInit => "`rcl_init() not yet called (RCL_RET_NOT_INIT).",
            Self::MismatchedRmwId => "Mismatched rmw identifier (RCL_RET_MISMATCHED_RMW_ID).",
            Self::TopicNameInvalid => {
                "Topic name does not pass validation (RCL_RET_TOPIC_NAME_INVALID)."
            }
            Self::ServiceNameInvalid => {
                "Service name does not pass validation (RCL_RET_SERVICE_NAME_INVALID)."
            }
            Self::UnknownSubstitution => {
                "Topic name substitution is unknown (RCL_RET_UNKNOWN_SUBSTITUTION)."
            }
            Self::AlreadyShutdown => "`rcl_shutdown()` already called (RCL_RET_ALREADY_SHUTDOWN).",
            Self::NodeInvalid => "Invalid `rcl_node_t` given (RCL_RET_NODE_INVALID).",
            Self::NodeInvalidName => "Invalid node name (RCL_RET_NODE_INVALID_NAME).",
            Self::NodeInvalidNamespace => {
                "Invalid node namespace (RCL_RET_NODE_INVALID_NAMESPACE)."
            }
            Self::NodeNameNonexistent => {
                "Failed to find node name (RCL_RET_NODE_NAME_NON_EXISTENT)."
            }
            Self::PublisherInvalid => {
                "Invalid `rcl_publisher_t` given (RCL_RET_PUBLISHER_INVALID)."
            }
            Self::SubscriptionInvalid => {
                "Invalid `rcl_subscription_t` given (RCL_RET_SUBSCRIPTION_INVALID)."
            }
            Self::SubscriptionTakeFailed => {
                "Failed to take a message from the subscription (RCL_RET_SUBSCRIPTION_TAKE_FAILED)."
            }
            Self::ClientInvalid => "Invalid `rcl_client_t` given (RCL_RET_CLIENT_INVALID).",
            Self::ClientTakeFailed => {
                "Failed to take a response from the client (RCL_RET_CLIENT_TAKE_FAILED)."
            }
            Self::ServiceInvalid => "Invalid `rcl_service_t` given (RCL_RET_SERVICE_INVALID).",
            Self::ServiceTakeFailed => {
                "Failed to take a request from the service (RCL_RET_SERVICE_TAKE_FAILED)."
            }
            Self::TimerInvalid => "Invalid `rcl_timer_t` given (RCL_RET_TIMER_INVALID).",
            Self::TimerCanceled => "Given timer was canceled (RCL_RET_TIMER_CANCELED).",
            Self::WaitSetInvalid => "Invalid `rcl_wait_set_t` given (RCL_RET_WAIT_SET_INVALID).",
            Self::WaitSetEmpty => "Given `rcl_wait_set_t` was empty (RCL_RET_WAIT_SET_EMPTY).",
            Self::WaitSetFull => "Given `rcl_wait_set_t` was full (RCL_RET_WAIT_SET_FULL).",
            Self::InvalidRemapRule => {
                "Argument is not a valid remap rule (RCL_RET_INVALID_REMAP_RULE)."
            }
            Self::WrongLexeme => {
                "Expected one type of lexeme, but got another (RCL_RET_WRONG_LEXEME)"
            }
            Self::InvalidRosArgs => {
                "Found invalid ROS argument while parsing (RCL_RET_INVALID_ROS_ARGS)."
            }
            Self::InvalidParamRule => {
                "Argument is not a valid parameter rule (RCL_RET_INVALID_PARAM_RULE)."
            }
            Self::InvalidLogLevelRule => {
                "Argument is not a valid log level rule (RCL_RET_INVALID_LOG_LEVEL_RULE)."
            }
            Self::EventInvalid => "Invalid `rcl_event_t` given (RCL_RET_EVENT_INVALID).",
            Self::EventTakeFailed => {
                "Failed to take an event from the event handle (RCL_RET_EVENT_TAKE_FAILED)."
            }
            // Self::ActionNameInvalid => "Action name does not pass validation (RCL_RET_ACTION_NAME_INVALID).",
            Self::ActionGoalAccepted => "Action goal accepted (RCL_RET_ACTION_GOAL_ACCEPTED).",
            Self::ActionGoalRejected => "Action goal rejected (RCL_RET_ACTION_GOAL_REJECTED).",
            Self::ActionClientInvalid => {
                "Action client is invalid (RCL_RET_ACTION_CLIENT_INVALID)."
            }
            Self::ActionClientTakeFailed => {
                "Action client failed to take response (RCL_RET_ACTION_CLIENT_TAKE_FAILED)."
            }
            Self::ActionServerInvalid => {
                "Action server is invalid (RCL_RET_ACTION_SERVER_INVALID)."
            }
            Self::ActionServerTakeFailed => {
                "Action server failed to take request (RCL_RET_ACTION_SERVER_TAKE_FAILED)."
            }
            Self::ActionGoalHandleInvalid => {
                "Action goal handle invalid (RCL_RET_ACTION_GOAL_HANDLE_INVALID)."
            }
            Self::ActionGoalEventInvalid => {
                "Action invalid event (RCL_RET_ACTION_GOAL_EVENT_INVALID)."
            }
            Self::LifecycleStateRegistered => {
                "`rcl_lifecycle` state registered (RCL_RET_LIFECYCLE_STATE_REGISTERED)."
            }
            Self::LifecycleStateNotRegistered => {
                "`rcl_lifecycle` state not registered (RCL_RET_LIFECYCLE_STATE_NOT_REGISTERED)."
            }
        };
        write!(f, "{}", s)
    }
}

impl Error for RclReturnCode {}

pub(crate) fn to_rclrs_result(ret: i32) -> Result<(), RclrsError> {
    if ret == 0 {
        return Ok(());
    }
    let mut msg = None;
    // SAFETY: No preconditions for this function.
    let error_state_ptr = unsafe { rcutils_get_error_state() };
    // The returned pointer may be null if the error state has not been set.
    if !error_state_ptr.is_null() {
        // SAFETY: Dereferencing the pointer is safe since it was checked to be non-null.
        let msg_ptr = unsafe { (*error_state_ptr).message.as_ptr() };
        // SAFETY: Pointer has been created from an array, no lifetime issues due to
        // immediate conversion to owned string.
        let s = unsafe { CStr::from_ptr(msg_ptr) }
            .to_string_lossy()
            .into_owned();
        msg = Some(RclErrorMsg(s));
    }
    // SAFETY: No preconditions for this function.
    unsafe { rcutils_reset_error() };
    // Finally, try to parse it into a return code.
    Err(match RclReturnCode::try_from(ret) {
        Ok(code) => RclrsError::RclError { code, msg },
        Err(code) => RclrsError::UnknownRclError { code, msg },
    })
}

pub(crate) trait ToResult {
    fn ok(&self) -> Result<(), RclrsError>;
}

impl ToResult for rcl_ret_t {
    fn ok(&self) -> Result<(), RclrsError> {
        to_rclrs_result(*self)
    }
}

/// A helper trait to disregard timeouts as not an error.
pub trait RclrsErrorFilter {
    /// Get the first error available, or Ok(()) if there are no errors.
    fn first_error(self) -> Result<(), RclrsError>;

    /// If the result was a timeout error, change it to `Ok(())`.
    fn timeout_ok(self) -> Self;

    /// If a subscription, service, or client take failed, change the result
    /// to be `Ok(())`.
    fn take_failed_ok(self) -> Self;

    /// Some error types just indicate an early termination but do not indicate
    /// that anything in the system has misbehaved. This filters out anything
    /// that is part of the normal operation of rcl.
    fn ignore_non_errors(self) -> Self
    where
        Self: Sized,
    {
        self.timeout_ok().take_failed_ok()
    }
}

impl RclrsErrorFilter for Result<(), RclrsError> {
    fn first_error(self) -> Result<(), RclrsError> {
        self
    }

    fn timeout_ok(self) -> Result<(), RclrsError> {
        match self {
            Ok(()) => Ok(()),
            Err(err) => {
                if err.is_timeout() {
                    Ok(())
                } else {
                    Err(err)
                }
            }
        }
    }

    fn take_failed_ok(self) -> Result<(), RclrsError> {
        match self {
            Err(err) => {
                if err.is_take_failed() {
                    // Spurious wakeup - this may happen even when a waitset indicated that
                    // work was ready, so we won't report it as an error
                    Ok(())
                } else {
                    Err(err)
                }
            }
            other => other,
        }
    }
}

impl RclrsErrorFilter for Vec<RclrsError> {
    fn first_error(mut self) -> Result<(), RclrsError> {
        if self.is_empty() {
            return Ok(());
        }

        Err(self.remove(0))
    }

    fn timeout_ok(mut self) -> Self {
        self.retain(|err| !err.is_timeout());
        self
    }

    fn take_failed_ok(mut self) -> Self {
        self.retain(|err| !err.is_take_failed());
        self
    }
}

/// A helper trait to handle common error handling flows
pub trait TakeFailedAsNone {
    /// The type you would receive when there is no error
    type T;

    /// If the result has an error indicating that a take failed, convert the
    /// output into an `Ok(None)`. Any other error returns `Err(error)`. If there
    /// is no error, return `Ok(Some(value))`.
    fn take_failed_as_none(self) -> Result<Option<Self::T>, RclrsError>;
}

impl<T> TakeFailedAsNone for Result<T, RclrsError> {
    type T = T;
    fn take_failed_as_none(self) -> Result<Option<T>, RclrsError> {
        match self {
            Ok(value) => Ok(Some(value)),
            Err(err) => {
                if err.is_take_failed() {
                    return Ok(None);
                }

                return Err(err);
            }
        }
    }
}<|MERGE_RESOLUTION|>--- conflicted
+++ resolved
@@ -5,13 +5,9 @@
     sync::PoisonError,
 };
 
-<<<<<<< HEAD
 #[cfg(feature = "dyn_msg")]
 use crate::dynamic_message::DynamicMessageError;
-use crate::{rcl_bindings::*, DeclarationError};
-=======
 use crate::{rcl_bindings::*, DeclarationError, ReadyKind};
->>>>>>> ed7bca63
 
 /// The main error type.
 #[derive(Debug, PartialEq, Eq)]
