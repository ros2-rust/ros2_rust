--- conflicted
+++ resolved
@@ -4,12 +4,8 @@
     fmt::{self, Display},
 };
 
-<<<<<<< HEAD
 use crate::dynamic_message::DynamicMessageError;
-use crate::rcl_bindings::*;
-=======
 use crate::{rcl_bindings::*, DeclarationError};
->>>>>>> d62583d2
 
 /// The main error type.
 #[derive(Debug)]
@@ -37,13 +33,11 @@
     },
     /// It was attempted to add a waitable to a wait set twice.
     AlreadyAddedToWaitSet,
-<<<<<<< HEAD
     /// An error while creating dynamic message.
     DynamicMessageError {
         /// The error containing more detailed information.
         err: DynamicMessageError,
     },
-=======
     /// A negative duration was obtained from rcl which should have been positive.
     ///
     /// The value represents nanoseconds.
@@ -90,7 +84,6 @@
             }
         )
     }
->>>>>>> d62583d2
 }
 
 impl Display for RclrsError {
@@ -107,10 +100,9 @@
                     "Could not add entity to wait set because it was already added to a wait set"
                 )
             }
-<<<<<<< HEAD
             RclrsError::DynamicMessageError { .. } => {
                 write!(f, "Could not create dynamic message")
-=======
+            }
             RclrsError::NegativeDuration(duration) => {
                 write!(
                     f,
@@ -134,7 +126,6 @@
             }
             RclrsError::PoisonedMutex => {
                 write!(f, "A mutex used internally has been poisoned")
->>>>>>> d62583d2
             }
         }
     }
@@ -176,15 +167,12 @@
             // TODO(@mxgrey): We should provide source information for these other types.
             // It should be easy to do this using the thiserror crate.
             RclrsError::AlreadyAddedToWaitSet => None,
-<<<<<<< HEAD
             RclrsError::DynamicMessageError { err } => Some(err).map(|e| e as &dyn Error),
-=======
             RclrsError::NegativeDuration(_) => None,
             RclrsError::UnownedGuardCondition => None,
             RclrsError::InvalidPayload { .. } => None,
             RclrsError::ParameterDeclarationError(_) => None,
             RclrsError::PoisonedMutex => None,
->>>>>>> d62583d2
         }
     }
 }
