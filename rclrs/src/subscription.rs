use std::{
    ffi::{CStr, CString},
    marker::PhantomData,
    sync::{atomic::AtomicBool, Arc, Mutex, MutexGuard},
};

use rosidl_runtime_rs::{Message, RmwMessage};

<<<<<<< HEAD
use crate::{
    error::{RclReturnCode, ToResult},
    qos::QoSProfile,
    rcl_bindings::*,
    RclrsError,
};
=======
use crate::error::{RclReturnCode, ToResult};
use crate::qos::QoSProfile;
use crate::{rcl_bindings::*, NodeHandle, RclrsError, ENTITY_LIFECYCLE_MUTEX};
>>>>>>> 6a913d85

mod callback;
mod message_info;
mod readonly_loaned_message;
pub use callback::*;
pub use message_info::*;
pub use readonly_loaned_message::*;

// SAFETY: The functions accessing this type, including drop(), shouldn't care
// about the thread they are running in. Therefore, this type can be safely sent
// to another thread.
unsafe impl Send for rcl_subscription_t {}

/// Manage the lifecycle of an `rcl_subscription_t`, including managing its dependencies
/// on `rcl_node_t` and `rcl_context_t` by ensuring that these dependencies are
/// [dropped after][1] the `rcl_subscription_t`.
///
/// [1]: <https://doc.rust-lang.org/reference/destructors.html>
pub struct SubscriptionHandle {
    rcl_subscription: Mutex<rcl_subscription_t>,
    node_handle: Arc<NodeHandle>,
    pub(crate) in_use_by_wait_set: Arc<AtomicBool>,
}

impl SubscriptionHandle {
    pub(crate) fn lock(&self) -> MutexGuard<rcl_subscription_t> {
        self.rcl_subscription.lock().unwrap()
    }
}

impl Drop for SubscriptionHandle {
    fn drop(&mut self) {
<<<<<<< HEAD
        let rcl_subscription = self.rcl_subscription_mtx.get_mut().unwrap();
        let rcl_node = &mut *self.rcl_node_mtx.lock().unwrap();
        // SAFETY: No preconditions for this function (besides the arguments being
        // valid).
=======
        let rcl_subscription = self.rcl_subscription.get_mut().unwrap();
        let mut rcl_node = self.node_handle.rcl_node.lock().unwrap();
        let _lifecycle_lock = ENTITY_LIFECYCLE_MUTEX.lock().unwrap();
        // SAFETY: The entity lifecycle mutex is locked to protect against the risk of
        // global variables in the rmw implementation being unsafely modified during cleanup.
>>>>>>> 6a913d85
        unsafe {
            rcl_subscription_fini(rcl_subscription, &mut *rcl_node);
        }
    }
}

/// Trait to be implemented by concrete [`Subscription`]s.
pub trait SubscriptionBase: Send + Sync {
    /// Internal function to get a reference to the `rcl` handle.
    fn handle(&self) -> &SubscriptionHandle;
    /// Tries to take a new message and run the callback with it.
    fn execute(&self) -> Result<(), RclrsError>;
}

/// Struct for receiving messages of type `T`.
///
/// There can be multiple subscriptions for the same topic, in different nodes
/// or the same node.
///
/// Receiving messages requires calling [`spin_once`][1] or [`spin`][2] on the
/// subscription's node.
///
/// When a subscription is created, it may take some time to get "matched" with
/// a corresponding publisher.
///
/// The only available way to instantiate subscriptions is via
/// [`Node::create_subscription()`][3], this is to ensure that [`Node`][4]s can
/// track all the subscriptions that have been created.
///
/// [1]: crate::spin_once
/// [2]: crate::spin
/// [3]: crate::Node::create_subscription
/// [4]: crate::Node
pub struct Subscription<T>
where
    T: Message,
{
    pub(crate) handle: Arc<SubscriptionHandle>,
    /// The callback function that runs when a message was received.
    pub callback: Mutex<AnySubscriptionCallback<T>>,
    message: PhantomData<T>,
}

impl<T> Subscription<T>
where
    T: Message,
{
    /// Creates a new subscription.
    pub(crate) fn new<Args>(
        node_handle: Arc<NodeHandle>,
        topic: &str,
        qos: QoSProfile,
        callback: impl SubscriptionCallback<T, Args>,
    ) -> Result<Self, RclrsError>
    // This uses pub(crate) visibility to avoid instantiating this struct outside
    // [`Node::create_subscription`], see the struct's documentation for the rationale
    where
        T: Message,
    {
        // SAFETY: Getting a zero-initialized value is always safe.
        let mut rcl_subscription = unsafe { rcl_get_zero_initialized_subscription() };
        let type_support =
            <T as Message>::RmwMsg::get_type_support() as *const rosidl_message_type_support_t;
        let topic_c_string = CString::new(topic).map_err(|err| RclrsError::StringContainsNul {
            err,
            s: topic.into(),
        })?;

        // SAFETY: No preconditions for this function.
        let mut subscription_options = unsafe { rcl_subscription_get_default_options() };
        subscription_options.qos = qos.into();
<<<<<<< HEAD
        unsafe {
            // SAFETY: The rcl_subscription is zero-initialized as expected by this
            // function. The rcl_node is kept alive because it is co-owned by
            // the subscription. The topic name and the options are copied by
            // this function, so they can be dropped afterwards.
            // TODO: type support?
            rcl_subscription_init(
                &mut rcl_subscription,
                &*rcl_node_mtx.lock().unwrap(),
                type_support,
                topic_c_string.as_ptr(),
                &subscription_options,
            )
            .ok()?;
=======

        {
            let rcl_node = node_handle.rcl_node.lock().unwrap();
            let _lifecycle_lock = ENTITY_LIFECYCLE_MUTEX.lock().unwrap();
            unsafe {
                // SAFETY:
                // * The rcl_subscription is zero-initialized as mandated by this function.
                // * The rcl_node is kept alive by the NodeHandle because it is a dependency of the subscription.
                // * The topic name and the options are copied by this function, so they can be dropped afterwards.
                // * The entity lifecycle mutex is locked to protect against the risk of global
                //   variables in the rmw implementation being unsafely modified during cleanup.
                rcl_subscription_init(
                    &mut rcl_subscription,
                    &*rcl_node,
                    type_support,
                    topic_c_string.as_ptr(),
                    &subscription_options,
                )
                .ok()?;
            }
>>>>>>> 6a913d85
        }

        let handle = Arc::new(SubscriptionHandle {
            rcl_subscription: Mutex::new(rcl_subscription),
            node_handle,
            in_use_by_wait_set: Arc::new(AtomicBool::new(false)),
        });

        Ok(Self {
            handle,
            callback: Mutex::new(callback.into_callback()),
            message: PhantomData,
        })
    }

    /// Returns the topic name of the subscription.
    ///
    /// This returns the topic name after remapping, so it is not necessarily
    /// the topic name which was used when creating the subscription.
    pub fn topic_name(&self) -> String {
        // SAFETY: No preconditions for the function used
        // The unsafe variables get converted to safe types before being returned
        unsafe {
            let raw_topic_pointer = rcl_subscription_get_topic_name(&*self.handle.lock());
            CStr::from_ptr(raw_topic_pointer)
                .to_string_lossy()
                .into_owned()
        }
    }

    /// Fetches a new message.
    ///
    /// When there is no new message, this will return a
    /// [`SubscriptionTakeFailed`][1].
    ///
    /// [1]: crate::RclrsError
    //
    // ```text
    // +-------------+
    // | rclrs::take |
    // +------+------+
    //        |
    //        |
    // +------v------+
    // |  rcl_take   |
    // +------+------+
    //        |
    //        |
    // +------v------+
    // |  rmw_take   |
    // +-------------+
    // ```
    pub fn take(&self) -> Result<(T, MessageInfo), RclrsError> {
        let mut rmw_message = <T as Message>::RmwMsg::default();
        let message_info = self.take_inner(&mut rmw_message)?;
        Ok((T::from_rmw_message(rmw_message), message_info))
    }

    /// This is a version of take() that returns a boxed message.
    ///
    /// This can be more efficient for messages containing large arrays.
    pub fn take_boxed(&self) -> Result<(Box<T>, MessageInfo), RclrsError> {
        let mut rmw_message = Box::<<T as Message>::RmwMsg>::default();
        let message_info = self.take_inner(&mut *rmw_message)?;
        // TODO: This will still use the stack in general. Change signature of
        // from_rmw_message to allow placing the result in a Box directly.
        let message = Box::new(T::from_rmw_message(*rmw_message));
        Ok((message, message_info))
    }

    // Inner function, to be used by both regular and boxed versions.
    fn take_inner(
        &self,
        rmw_message: &mut <T as Message>::RmwMsg,
    ) -> Result<MessageInfo, RclrsError> {
        let mut message_info = unsafe { rmw_get_zero_initialized_message_info() };
        let rcl_subscription = &mut *self.handle.lock();
        unsafe {
            // SAFETY: The first two pointers are valid/initialized, and do not need to be
            // valid beyond the function call.
            // The latter two pointers are explicitly allowed to be NULL.
            rcl_take(
                rcl_subscription,
                rmw_message as *mut <T as Message>::RmwMsg as *mut _,
                &mut message_info,
                std::ptr::null_mut(),
            )
            .ok()?
        };
        Ok(MessageInfo::from_rmw_message_info(&message_info))
    }

    /// Obtains a read-only handle to a message owned by the middleware.
    ///
    /// When there is no new message, this will return a
    /// [`SubscriptionTakeFailed`][1].
    ///
    /// This is the counterpart to [`Publisher::borrow_loaned_message()`][2].
    /// See its documentation for more information.
    ///
    /// [1]: crate::RclrsError
    /// [2]: crate::Publisher::borrow_loaned_message
    pub fn take_loaned(&self) -> Result<(ReadOnlyLoanedMessage<'_, T>, MessageInfo), RclrsError> {
        let mut msg_ptr = std::ptr::null_mut();
        let mut message_info = unsafe { rmw_get_zero_initialized_message_info() };
        unsafe {
            // SAFETY: The third argument (message_info) and fourth argument (allocation)
            // may be null. The second argument (loaned_message) contains a null
            // ptr as expected.
            rcl_take_loaned_message(
                &*self.handle.lock(),
                &mut msg_ptr,
                &mut message_info,
                std::ptr::null_mut(),
            )
            .ok()?;
        }
        let read_only_loaned_msg = ReadOnlyLoanedMessage {
            msg_ptr: msg_ptr as *const T::RmwMsg,
            subscription: self,
        };
        Ok((
            read_only_loaned_msg,
            MessageInfo::from_rmw_message_info(&message_info),
        ))
    }
}

impl<T> SubscriptionBase for Subscription<T>
where
    T: Message,
{
    fn handle(&self) -> &SubscriptionHandle {
        &self.handle
    }

    fn execute(&self) -> Result<(), RclrsError> {
        // Immediately evaluated closure, to handle SubscriptionTakeFailed
        // outside this match
        match (|| {
            match &mut *self.callback.lock().unwrap() {
                AnySubscriptionCallback::Regular(cb) => {
                    let (msg, _) = self.take()?;
                    cb(msg)
                }
                AnySubscriptionCallback::RegularWithMessageInfo(cb) => {
                    let (msg, msg_info) = self.take()?;
                    cb(msg, msg_info)
                }
                AnySubscriptionCallback::Boxed(cb) => {
                    let (msg, _) = self.take_boxed()?;
                    cb(msg)
                }
                AnySubscriptionCallback::BoxedWithMessageInfo(cb) => {
                    let (msg, msg_info) = self.take_boxed()?;
                    cb(msg, msg_info)
                }
                AnySubscriptionCallback::Loaned(cb) => {
                    let (msg, _) = self.take_loaned()?;
                    cb(msg)
                }
                AnySubscriptionCallback::LoanedWithMessageInfo(cb) => {
                    let (msg, msg_info) = self.take_loaned()?;
                    cb(msg, msg_info)
                }
            }
            Ok(())
        })() {
            Err(RclrsError::RclError {
                code: RclReturnCode::SubscriptionTakeFailed,
                ..
            }) => {
                // Spurious wakeup – this may happen even when a waitset indicated that this
                // subscription was ready, so it shouldn't be an error.
                Ok(())
            }
            other => other,
        }
    }
}

#[cfg(test)]
mod tests {
    use super::*;
    use crate::test_helpers::*;
    use test_msgs::msg;

    #[test]
    fn traits() {
        assert_send::<Subscription<msg::BoundedSequences>>();
        assert_sync::<Subscription<msg::BoundedSequences>>();
    }

    #[test]
    fn test_subscriptions() -> Result<(), RclrsError> {
        use crate::{TopicEndpointInfo, QOS_PROFILE_SYSTEM_DEFAULT};

        let namespace = "/test_subscriptions_graph";
        let graph = construct_test_graph(namespace)?;

        let node_2_empty_subscription = graph.node2.create_subscription::<msg::Empty, _>(
            "graph_test_topic_1",
            QOS_PROFILE_SYSTEM_DEFAULT,
            |_msg: msg::Empty| {},
        )?;
        let topic1 = node_2_empty_subscription.topic_name();
        let node_2_basic_types_subscription =
            graph.node2.create_subscription::<msg::BasicTypes, _>(
                "graph_test_topic_2",
                QOS_PROFILE_SYSTEM_DEFAULT,
                |_msg: msg::BasicTypes| {},
            )?;
        let topic2 = node_2_basic_types_subscription.topic_name();
        let node_1_defaults_subscription = graph.node1.create_subscription::<msg::Defaults, _>(
            "graph_test_topic_3",
            QOS_PROFILE_SYSTEM_DEFAULT,
            |_msg: msg::Defaults| {},
        )?;
        let topic3 = node_1_defaults_subscription.topic_name();

        std::thread::sleep(std::time::Duration::from_millis(100));

        // Test count_subscriptions()
        assert_eq!(graph.node2.count_subscriptions(&topic1)?, 1);
        assert_eq!(graph.node2.count_subscriptions(&topic2)?, 1);

        // Test get_subscription_names_and_types_by_node()
        let node_1_subscription_names_and_types = graph
            .node1
            .get_subscription_names_and_types_by_node(&graph.node1.name(), namespace)?;

        let types = node_1_subscription_names_and_types.get(&topic3).unwrap();
        assert!(types.contains(&"test_msgs/msg/Defaults".to_string()));

        let node_2_subscription_names_and_types = graph
            .node2
            .get_subscription_names_and_types_by_node(&graph.node2.name(), namespace)?;

        let types = node_2_subscription_names_and_types.get(&topic1).unwrap();
        assert!(types.contains(&"test_msgs/msg/Empty".to_string()));

        let types = node_2_subscription_names_and_types.get(&topic2).unwrap();
        assert!(types.contains(&"test_msgs/msg/BasicTypes".to_string()));

        // Test get_subscriptions_info_by_topic()
        let expected_subscriptions_info = vec![TopicEndpointInfo {
            node_name: String::from("graph_test_node_2"),
            node_namespace: String::from(namespace),
            topic_type: String::from("test_msgs/msg/Empty"),
        }];
        assert_eq!(
            graph.node1.get_subscriptions_info_by_topic(&topic1)?,
            expected_subscriptions_info
        );
        assert_eq!(
            graph.node2.get_subscriptions_info_by_topic(&topic1)?,
            expected_subscriptions_info
        );
        Ok(())
    }
}<|MERGE_RESOLUTION|>--- conflicted
+++ resolved
@@ -6,18 +6,11 @@
 
 use rosidl_runtime_rs::{Message, RmwMessage};
 
-<<<<<<< HEAD
 use crate::{
     error::{RclReturnCode, ToResult},
     qos::QoSProfile,
-    rcl_bindings::*,
-    RclrsError,
+    rcl_bindings::*,NodeHandle, RclrsError, ENTITY_LIFECYCLE_MUTEX
 };
-=======
-use crate::error::{RclReturnCode, ToResult};
-use crate::qos::QoSProfile;
-use crate::{rcl_bindings::*, NodeHandle, RclrsError, ENTITY_LIFECYCLE_MUTEX};
->>>>>>> 6a913d85
 
 mod callback;
 mod message_info;
@@ -50,18 +43,11 @@
 
 impl Drop for SubscriptionHandle {
     fn drop(&mut self) {
-<<<<<<< HEAD
-        let rcl_subscription = self.rcl_subscription_mtx.get_mut().unwrap();
-        let rcl_node = &mut *self.rcl_node_mtx.lock().unwrap();
-        // SAFETY: No preconditions for this function (besides the arguments being
-        // valid).
-=======
         let rcl_subscription = self.rcl_subscription.get_mut().unwrap();
         let mut rcl_node = self.node_handle.rcl_node.lock().unwrap();
         let _lifecycle_lock = ENTITY_LIFECYCLE_MUTEX.lock().unwrap();
         // SAFETY: The entity lifecycle mutex is locked to protect against the risk of
         // global variables in the rmw implementation being unsafely modified during cleanup.
->>>>>>> 6a913d85
         unsafe {
             rcl_subscription_fini(rcl_subscription, &mut *rcl_node);
         }
@@ -133,22 +119,6 @@
         // SAFETY: No preconditions for this function.
         let mut subscription_options = unsafe { rcl_subscription_get_default_options() };
         subscription_options.qos = qos.into();
-<<<<<<< HEAD
-        unsafe {
-            // SAFETY: The rcl_subscription is zero-initialized as expected by this
-            // function. The rcl_node is kept alive because it is co-owned by
-            // the subscription. The topic name and the options are copied by
-            // this function, so they can be dropped afterwards.
-            // TODO: type support?
-            rcl_subscription_init(
-                &mut rcl_subscription,
-                &*rcl_node_mtx.lock().unwrap(),
-                type_support,
-                topic_c_string.as_ptr(),
-                &subscription_options,
-            )
-            .ok()?;
-=======
 
         {
             let rcl_node = node_handle.rcl_node.lock().unwrap();
@@ -169,7 +139,6 @@
                 )
                 .ok()?;
             }
->>>>>>> 6a913d85
         }
 
         let handle = Arc::new(SubscriptionHandle {
