use std::{
    ffi::{CStr, CString},
    sync::{Arc, Mutex, MutexGuard},
};

use rosidl_runtime_rs::{Message, RmwMessage};

use crate::{
    error::ToResult,
    qos::QoSProfile,
    rcl_bindings::*,
<<<<<<< HEAD
    ExecutorCommands, NodeHandle, RclrsError, Waitable, RclPrimitive, RclPrimitiveHandle,
    RclPrimitiveKind, WaitableLifecycle, ENTITY_LIFECYCLE_MUTEX,
=======
    IntoPrimitiveOptions, NodeHandle, RclrsError, ENTITY_LIFECYCLE_MUTEX,
>>>>>>> 98b8ea24
};

mod any_subscription_callback;
pub use any_subscription_callback::*;

mod subscription_async_callback;
pub use subscription_async_callback::*;

mod subscription_callback;
pub use subscription_callback::*;

mod message_info;
pub use message_info::*;

mod readonly_loaned_message;
pub use readonly_loaned_message::*;

/// Struct for receiving messages of type `T`.
///
/// The only way to instantiate a subscription is via [`Node::create_subscription()`][2]
/// or [`Node::create_async_subscription`][3].
///
/// There can be multiple subscriptions for the same topic, in different nodes or the same node.
///
/// Receiving messages requires calling [`spin`][1] on the `Executor` of subscription's [Node][4].
///
/// When a subscription is created, it may take some time to get "matched" with a corresponding
/// publisher.
///
/// [1]: crate::Executor::spin
/// [2]: crate::Node::create_subscription
/// [3]: crate::Node::create_async_subscription
/// [4]: crate::Node
pub struct Subscription<T>
where
    T: Message,
{
    /// This handle is used to access the data that rcl holds for this subscription.
    handle: Arc<SubscriptionHandle>,
    /// This allows us to replace the callback in the subscription task.
    ///
    /// Holding onto this sender will keep the subscription task alive. Once
    /// this sender is dropped, the subscription task will end itself.
    callback: Arc<Mutex<AnySubscriptionCallback<T>>>,
    /// Holding onto this keeps the waiter for this subscription alive in the
    /// wait set of the executor.
    #[allow(unused)]
    lifecycle: WaitableLifecycle,
}

impl<T> Subscription<T>
where
    T: Message,
{
<<<<<<< HEAD
    /// Returns the topic name of the subscription.
    ///
    /// This returns the topic name after remapping, so it is not necessarily the
    /// topic name which was used when creating the subscription.
    pub fn topic_name(&self) -> String {
        // SAFETY: The subscription handle is valid because its lifecycle is managed by an Arc.
        // The unsafe variables get converted to safe types before being returned
        unsafe {
            let raw_topic_pointer = rcl_subscription_get_topic_name(&*self.handle.lock());
            CStr::from_ptr(raw_topic_pointer)
        }
        .to_string_lossy()
        .into_owned()
    }

    /// Set the callback of this subscription, replacing the callback that was
    /// previously set.
    ///
    /// This can be used even if the subscription previously used an async callback.
    pub fn set_callback<Args>(
        &self,
        callback: impl SubscriptionCallback<T, Args>,
    ) {
        let callback = callback.into_subscription_callback();
        *self.callback.lock().unwrap() = callback;
    }

    /// Set the callback of this subscription, replacing the callback that was
    /// previously set.
    ///
    /// This can be used even if the subscription previously used a non-async callback.
    pub fn set_async_callback<Args>(
        &self,
        callback: impl SubscriptionAsyncCallback<T, Args>,
    ) {
        let callback = callback.into_subscription_async_callback();
        *self.callback.lock().unwrap() = callback;
    }

    /// Used by [`Node`][crate::Node] to create a new subscription.
    pub(crate) fn create(
        topic: &str,
        qos: QoSProfile,
        callback: AnySubscriptionCallback<T>,
        node_handle: &Arc<NodeHandle>,
        commands: &Arc<ExecutorCommands>,
    ) -> Result<Arc<Self>, RclrsError> {
        let callback = Arc::new(Mutex::new(callback));

=======
    /// Creates a new subscription.
    pub(crate) fn new<'a, Args>(
        node_handle: Arc<NodeHandle>,
        options: impl Into<SubscriptionOptions<'a>>,
        callback: impl SubscriptionCallback<T, Args>,
    ) -> Result<Self, RclrsError>
    // This uses pub(crate) visibility to avoid instantiating this struct outside
    // [`Node::create_subscription`], see the struct's documentation for the rationale
    where
        T: Message,
    {
        let SubscriptionOptions { topic, qos } = options.into();
>>>>>>> 98b8ea24
        // SAFETY: Getting a zero-initialized value is always safe.
        let mut rcl_subscription = unsafe { rcl_get_zero_initialized_subscription() };
        let type_support =
            <T as Message>::RmwMsg::get_type_support() as *const rosidl_message_type_support_t;
        let topic_c_string = CString::new(topic).map_err(|err| RclrsError::StringContainsNul {
            err,
            s: topic.into(),
        })?;

        // SAFETY: No preconditions for this function.
        let mut rcl_subscription_options = unsafe { rcl_subscription_get_default_options() };
        rcl_subscription_options.qos = qos.into();

        {
            let rcl_node = node_handle.rcl_node.lock().unwrap();
            let _lifecycle_lock = ENTITY_LIFECYCLE_MUTEX.lock().unwrap();
            unsafe {
                // SAFETY:
                // * The rcl_subscription is zero-initialized as mandated by this function.
                // * The rcl_node is kept alive by the NodeHandle because it is a dependency of the subscription.
                // * The topic name and the options are copied by this function, so they can be dropped afterwards.
                // * The entity lifecycle mutex is locked to protect against the risk of global
                //   variables in the rmw implementation being unsafely modified during cleanup.
                rcl_subscription_init(
                    &mut rcl_subscription,
                    &*rcl_node,
                    type_support,
                    topic_c_string.as_ptr(),
                    &rcl_subscription_options,
                )
                .ok()?;
            }
        }

        let handle = Arc::new(SubscriptionHandle {
            rcl_subscription: Mutex::new(rcl_subscription),
            node_handle: Arc::clone(node_handle),
        });

        let (waitable, lifecycle) = Waitable::new(
            Box::new(SubscriptionExecutable {
                handle: Arc::clone(&handle),
                callback: Arc::clone(&callback),
                commands: Arc::clone(commands),
            }),
            Some(Arc::clone(commands.get_guard_condition())),
        );
        commands.add_to_wait_set(waitable);

        Ok(Arc::new(Self { handle, callback, lifecycle }))
    }
}

struct SubscriptionExecutable<T: Message> {
    handle: Arc<SubscriptionHandle>,
    callback: Arc<Mutex<AnySubscriptionCallback<T>>>,
    commands: Arc<ExecutorCommands>,
}

impl<T> RclPrimitive for SubscriptionExecutable<T>
where
    T: Message,
{
    fn execute(&mut self) -> Result<(), RclrsError> {
        self.callback.lock().unwrap().execute(&self.handle, &self.commands)
    }

    fn kind(&self) -> crate::RclPrimitiveKind {
        RclPrimitiveKind::Subscription
    }

    fn handle(&self) -> RclPrimitiveHandle {
        RclPrimitiveHandle::Subscription(self.handle.lock())
    }
}

<<<<<<< HEAD
// SAFETY: The functions accessing this type, including drop(), shouldn't care about the thread
// they are running in. Therefore, this type can be safely sent to another thread.
unsafe impl Send for rcl_subscription_t {}

/// Manage the lifecycle of an `rcl_subscription_t`, including managing its dependencies
/// on `rcl_node_t` and `rcl_context_t` by ensuring that these dependencies are
/// [dropped after][1] the `rcl_subscription_t`.
///
/// [1]: <https://doc.rust-lang.org/reference/destructors.html>
struct SubscriptionHandle {
    rcl_subscription: Mutex<rcl_subscription_t>,
    node_handle: Arc<NodeHandle>,
}

impl SubscriptionHandle {
    fn lock(&self) -> MutexGuard<rcl_subscription_t> {
        self.rcl_subscription.lock().unwrap()
=======
/// `SubscriptionOptions` are used by [`Node::create_subscription`][1] to initialize
/// a [`Subscription`].
///
/// [1]: crate::Node::create_subscription
#[derive(Debug, Clone)]
#[non_exhaustive]
pub struct SubscriptionOptions<'a> {
    /// The topic name for the subscription.
    pub topic: &'a str,
    /// The quality of service settings for the subscription.
    pub qos: QoSProfile,
}

impl<'a> SubscriptionOptions<'a> {
    /// Initialize a new [`SubscriptionOptions`] with default settings.
    pub fn new(topic: &'a str) -> Self {
        Self {
            topic,
            qos: QoSProfile::topics_default(),
        }
    }
}

impl<'a, T: IntoPrimitiveOptions<'a>> From<T> for SubscriptionOptions<'a> {
    fn from(value: T) -> Self {
        let primitive = value.into_primitive_options();
        let mut options = Self::new(primitive.name);
        primitive.apply(&mut options.qos);
        options
    }
}

impl<T> SubscriptionBase for Subscription<T>
where
    T: Message,
{
    fn handle(&self) -> &SubscriptionHandle {
        &self.handle
>>>>>>> 98b8ea24
    }
}

impl Drop for SubscriptionHandle {
    fn drop(&mut self) {
        let rcl_subscription = self.rcl_subscription.get_mut().unwrap();
        let mut rcl_node = self.node_handle.rcl_node.lock().unwrap();
        let _lifecycle_lock = ENTITY_LIFECYCLE_MUTEX.lock().unwrap();
        // SAFETY: The entity lifecycle mutex is locked to protect against the risk of
        // global variables in the rmw implementation being unsafely modified during cleanup.
        unsafe {
            rcl_subscription_fini(rcl_subscription, &mut *rcl_node);
        }
    }
}

#[cfg(test)]
mod tests {
    use super::*;
    use crate::test_helpers::*;
    use test_msgs::msg;

    #[test]
    fn traits() {
        assert_send::<Subscription<msg::BoundedSequences>>();
        assert_sync::<Subscription<msg::BoundedSequences>>();
    }

    #[test]
    fn test_subscriptions() -> Result<(), RclrsError> {
        use crate::TopicEndpointInfo;

        let namespace = "/test_subscriptions_graph";
        let graph = construct_test_graph(namespace)?;

        let node_2_empty_subscription = graph
            .node2
            .create_subscription::<msg::Empty, _>("graph_test_topic_1", |_msg: msg::Empty| {})?;
        let topic1 = node_2_empty_subscription.topic_name();
        let node_2_basic_types_subscription =
            graph.node2.create_subscription::<msg::BasicTypes, _>(
                "graph_test_topic_2",
                |_msg: msg::BasicTypes| {},
            )?;
        let topic2 = node_2_basic_types_subscription.topic_name();
        let node_1_defaults_subscription = graph.node1.create_subscription::<msg::Defaults, _>(
            "graph_test_topic_3",
            |_msg: msg::Defaults| {},
        )?;
        let topic3 = node_1_defaults_subscription.topic_name();

        std::thread::sleep(std::time::Duration::from_millis(100));

        // Test count_subscriptions()
        assert_eq!(graph.node2.count_subscriptions(&topic1)?, 1);
        assert_eq!(graph.node2.count_subscriptions(&topic2)?, 1);

        // Test get_subscription_names_and_types_by_node()
        let node_1_subscription_names_and_types = graph
            .node1
            .get_subscription_names_and_types_by_node(&graph.node1.name(), namespace)?;

        let types = node_1_subscription_names_and_types.get(&topic3).unwrap();
        assert!(types.contains(&"test_msgs/msg/Defaults".to_string()));

        let node_2_subscription_names_and_types = graph
            .node2
            .get_subscription_names_and_types_by_node(&graph.node2.name(), namespace)?;

        let types = node_2_subscription_names_and_types.get(&topic1).unwrap();
        assert!(types.contains(&"test_msgs/msg/Empty".to_string()));

        let types = node_2_subscription_names_and_types.get(&topic2).unwrap();
        assert!(types.contains(&"test_msgs/msg/BasicTypes".to_string()));

        // Test get_subscriptions_info_by_topic()
        let expected_subscriptions_info = vec![TopicEndpointInfo {
            node_name: String::from("graph_test_node_2"),
            node_namespace: String::from(namespace),
            topic_type: String::from("test_msgs/msg/Empty"),
        }];
        assert_eq!(
            graph.node1.get_subscriptions_info_by_topic(&topic1)?,
            expected_subscriptions_info
        );
        assert_eq!(
            graph.node2.get_subscriptions_info_by_topic(&topic1)?,
            expected_subscriptions_info
        );
        Ok(())
    }
}<|MERGE_RESOLUTION|>--- conflicted
+++ resolved
@@ -6,15 +6,9 @@
 use rosidl_runtime_rs::{Message, RmwMessage};
 
 use crate::{
-    error::ToResult,
-    qos::QoSProfile,
-    rcl_bindings::*,
-<<<<<<< HEAD
-    ExecutorCommands, NodeHandle, RclrsError, Waitable, RclPrimitive, RclPrimitiveHandle,
-    RclPrimitiveKind, WaitableLifecycle, ENTITY_LIFECYCLE_MUTEX,
-=======
-    IntoPrimitiveOptions, NodeHandle, RclrsError, ENTITY_LIFECYCLE_MUTEX,
->>>>>>> 98b8ea24
+    error::ToResult, qos::QoSProfile, rcl_bindings::*, ExecutorCommands, IntoPrimitiveOptions,
+    NodeHandle, RclPrimitive, RclPrimitiveHandle, RclPrimitiveKind, RclrsError, Waitable,
+    WaitableLifecycle, ENTITY_LIFECYCLE_MUTEX,
 };
 
 mod any_subscription_callback;
@@ -69,7 +63,6 @@
 where
     T: Message,
 {
-<<<<<<< HEAD
     /// Returns the topic name of the subscription.
     ///
     /// This returns the topic name after remapping, so it is not necessarily the
@@ -89,10 +82,7 @@
     /// previously set.
     ///
     /// This can be used even if the subscription previously used an async callback.
-    pub fn set_callback<Args>(
-        &self,
-        callback: impl SubscriptionCallback<T, Args>,
-    ) {
+    pub fn set_callback<Args>(&self, callback: impl SubscriptionCallback<T, Args>) {
         let callback = callback.into_subscription_callback();
         *self.callback.lock().unwrap() = callback;
     }
@@ -101,38 +91,21 @@
     /// previously set.
     ///
     /// This can be used even if the subscription previously used a non-async callback.
-    pub fn set_async_callback<Args>(
-        &self,
-        callback: impl SubscriptionAsyncCallback<T, Args>,
-    ) {
+    pub fn set_async_callback<Args>(&self, callback: impl SubscriptionAsyncCallback<T, Args>) {
         let callback = callback.into_subscription_async_callback();
         *self.callback.lock().unwrap() = callback;
     }
 
     /// Used by [`Node`][crate::Node] to create a new subscription.
-    pub(crate) fn create(
-        topic: &str,
-        qos: QoSProfile,
+    pub(crate) fn create<'a>(
+        options: impl Into<SubscriptionOptions<'a>>,
         callback: AnySubscriptionCallback<T>,
         node_handle: &Arc<NodeHandle>,
         commands: &Arc<ExecutorCommands>,
     ) -> Result<Arc<Self>, RclrsError> {
+        let SubscriptionOptions { topic, qos } = options.into();
         let callback = Arc::new(Mutex::new(callback));
 
-=======
-    /// Creates a new subscription.
-    pub(crate) fn new<'a, Args>(
-        node_handle: Arc<NodeHandle>,
-        options: impl Into<SubscriptionOptions<'a>>,
-        callback: impl SubscriptionCallback<T, Args>,
-    ) -> Result<Self, RclrsError>
-    // This uses pub(crate) visibility to avoid instantiating this struct outside
-    // [`Node::create_subscription`], see the struct's documentation for the rationale
-    where
-        T: Message,
-    {
-        let SubscriptionOptions { topic, qos } = options.into();
->>>>>>> 98b8ea24
         // SAFETY: Getting a zero-initialized value is always safe.
         let mut rcl_subscription = unsafe { rcl_get_zero_initialized_subscription() };
         let type_support =
@@ -182,52 +155,14 @@
         );
         commands.add_to_wait_set(waitable);
 
-        Ok(Arc::new(Self { handle, callback, lifecycle }))
-    }
-}
-
-struct SubscriptionExecutable<T: Message> {
-    handle: Arc<SubscriptionHandle>,
-    callback: Arc<Mutex<AnySubscriptionCallback<T>>>,
-    commands: Arc<ExecutorCommands>,
-}
-
-impl<T> RclPrimitive for SubscriptionExecutable<T>
-where
-    T: Message,
-{
-    fn execute(&mut self) -> Result<(), RclrsError> {
-        self.callback.lock().unwrap().execute(&self.handle, &self.commands)
-    }
-
-    fn kind(&self) -> crate::RclPrimitiveKind {
-        RclPrimitiveKind::Subscription
-    }
-
-    fn handle(&self) -> RclPrimitiveHandle {
-        RclPrimitiveHandle::Subscription(self.handle.lock())
-    }
-}
-
-<<<<<<< HEAD
-// SAFETY: The functions accessing this type, including drop(), shouldn't care about the thread
-// they are running in. Therefore, this type can be safely sent to another thread.
-unsafe impl Send for rcl_subscription_t {}
-
-/// Manage the lifecycle of an `rcl_subscription_t`, including managing its dependencies
-/// on `rcl_node_t` and `rcl_context_t` by ensuring that these dependencies are
-/// [dropped after][1] the `rcl_subscription_t`.
-///
-/// [1]: <https://doc.rust-lang.org/reference/destructors.html>
-struct SubscriptionHandle {
-    rcl_subscription: Mutex<rcl_subscription_t>,
-    node_handle: Arc<NodeHandle>,
-}
-
-impl SubscriptionHandle {
-    fn lock(&self) -> MutexGuard<rcl_subscription_t> {
-        self.rcl_subscription.lock().unwrap()
-=======
+        Ok(Arc::new(Self {
+            handle,
+            callback,
+            lifecycle,
+        }))
+    }
+}
+
 /// `SubscriptionOptions` are used by [`Node::create_subscription`][1] to initialize
 /// a [`Subscription`].
 ///
@@ -260,13 +195,49 @@
     }
 }
 
-impl<T> SubscriptionBase for Subscription<T>
+struct SubscriptionExecutable<T: Message> {
+    handle: Arc<SubscriptionHandle>,
+    callback: Arc<Mutex<AnySubscriptionCallback<T>>>,
+    commands: Arc<ExecutorCommands>,
+}
+
+impl<T> RclPrimitive for SubscriptionExecutable<T>
 where
     T: Message,
 {
-    fn handle(&self) -> &SubscriptionHandle {
-        &self.handle
->>>>>>> 98b8ea24
+    fn execute(&mut self) -> Result<(), RclrsError> {
+        self.callback
+            .lock()
+            .unwrap()
+            .execute(&self.handle, &self.commands)
+    }
+
+    fn kind(&self) -> crate::RclPrimitiveKind {
+        RclPrimitiveKind::Subscription
+    }
+
+    fn handle(&self) -> RclPrimitiveHandle {
+        RclPrimitiveHandle::Subscription(self.handle.lock())
+    }
+}
+
+// SAFETY: The functions accessing this type, including drop(), shouldn't care about the thread
+// they are running in. Therefore, this type can be safely sent to another thread.
+unsafe impl Send for rcl_subscription_t {}
+
+/// Manage the lifecycle of an `rcl_subscription_t`, including managing its dependencies
+/// on `rcl_node_t` and `rcl_context_t` by ensuring that these dependencies are
+/// [dropped after][1] the `rcl_subscription_t`.
+///
+/// [1]: <https://doc.rust-lang.org/reference/destructors.html>
+struct SubscriptionHandle {
+    rcl_subscription: Mutex<rcl_subscription_t>,
+    node_handle: Arc<NodeHandle>,
+}
+
+impl SubscriptionHandle {
+    fn lock(&self) -> MutexGuard<rcl_subscription_t> {
+        self.rcl_subscription.lock().unwrap()
     }
 }
 
