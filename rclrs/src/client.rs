--- conflicted
+++ resolved
@@ -1,21 +1,15 @@
 use std::{
+    collections::HashMap,
     ffi::CString,
     sync::{Arc, Mutex, MutexGuard},
-    collections::HashMap,
 };
 
 use rosidl_runtime_rs::Message;
 
 use crate::{
-    error::ToResult,
-    rcl_bindings::*,
-<<<<<<< HEAD
-    MessageCow, Node, RclrsError, RclReturnCode, Promise, ENTITY_LIFECYCLE_MUTEX,
-    RclPrimitive, QoSProfile, Waitable, WaitableLifecycle,
-    RclPrimitiveHandle, RclPrimitiveKind, ServiceInfo,
-=======
-    IntoPrimitiveOptions, MessageCow, NodeHandle, QoSProfile, RclrsError, ENTITY_LIFECYCLE_MUTEX,
->>>>>>> 98b8ea24
+    error::ToResult, rcl_bindings::*, IntoPrimitiveOptions, MessageCow, Node, Promise, QoSProfile,
+    RclPrimitive, RclPrimitiveHandle, RclPrimitiveKind, RclReturnCode, RclrsError, ServiceInfo,
+    Waitable, WaitableLifecycle, ENTITY_LIFECYCLE_MUTEX,
 };
 
 mod client_async_callback;
@@ -63,10 +57,7 @@
     ///
     /// [1]: crate::RequestId
     /// [2]: crate::ServiceInfo
-    pub fn call<'a, Req, Out>(
-        &self,
-        request: Req,
-    ) -> Result<Promise<Out>, RclrsError>
+    pub fn call<'a, Req, Out>(&self, request: Req) -> Result<Promise<Out>, RclrsError>
     where
         Req: MessageCow<'a, T::Request>,
         Out: ClientOutput<T::Response>,
@@ -86,7 +77,10 @@
         .ok()?;
 
         // TODO(@mxgrey): Log errors here when logging becomes available.
-        self.board.lock().unwrap().new_request(sequence_number, sender);
+        self.board
+            .lock()
+            .unwrap()
+            .new_request(sequence_number, sender);
 
         Ok(promise)
     }
@@ -107,8 +101,8 @@
     where
         Req: MessageCow<'a, T::Request>,
     {
-        let callback = move |response, info| {
-            async { callback.run_client_callback(response, info); }
+        let callback = move |response, info| async {
+            callback.run_client_callback(response, info);
         };
         self.call_then_async(request, callback)
     }
@@ -171,23 +165,15 @@
         let client = Arc::clone(self);
         self.handle.node.notify_on_graph_change(
             // TODO(@mxgrey): Log any errors here once logging is available
-            move || client.service_is_ready().is_ok_and(|r| r)
+            move || client.service_is_ready().is_ok_and(|r| r),
         )
     }
 
     /// Creates a new client.
-<<<<<<< HEAD
-    pub(crate) fn create(
-        topic: &str,
-        qos: QoSProfile,
+    pub(crate) fn create<'a>(
         node: &Arc<Node>,
+        options: impl Into<ClientOptions<'a>>,
     ) -> Result<Arc<Self>, RclrsError>
-=======
-    pub(crate) fn new<'a>(
-        node_handle: Arc<NodeHandle>,
-        options: impl Into<ClientOptions<'a>>,
-    ) -> Result<Self, RclrsError>
->>>>>>> 98b8ea24
     // This uses pub(crate) visibility to avoid instantiating this struct outside
     // [`Node::create_client`], see the struct's documentation for the rationale
     where
@@ -256,52 +242,6 @@
     }
 }
 
-struct ClientExecutable<T>
-where
-    T: rosidl_runtime_rs::Service,
-{
-    handle: Arc<ClientHandle>,
-    board: Arc<Mutex<ClientRequestBoard<T>>>
-}
-
-impl<T> RclPrimitive for ClientExecutable<T>
-where
-    T: rosidl_runtime_rs::Service,
-{
-    fn execute(&mut self) -> Result<(), RclrsError> {
-        self.board.lock().unwrap().execute(&self.handle)
-    }
-
-    fn handle(&self) -> RclPrimitiveHandle {
-        RclPrimitiveHandle::Client(self.handle.lock())
-    }
-
-    fn kind(&self) -> RclPrimitiveKind {
-        RclPrimitiveKind::Client
-    }
-}
-
-type SequenceNumber = i64;
-
-/// This is used internally to monitor the state of active requests, as well as
-/// responses that have arrived without a known request.
-struct ClientRequestBoard<T>
-where
-    T: rosidl_runtime_rs::Service,
-{
-    // This stores all active requests that have not received a response yet
-    active_requests: HashMap<SequenceNumber, AnyClientOutputSender<T::Response>>,
-    // This holds responses that came in when no active request matched the
-    // sequence number. This could happen if take_response is triggered before
-    // the new_request for the same sequence number. That is extremely unlikely
-    // to ever happen but is theoretically possible on systems that may exhibit
-    // very strange CPU scheduling patterns, so we should account for it.
-    loose_responses: HashMap<SequenceNumber, (T::Response, rmw_service_info_t)>,
-}
-
-<<<<<<< HEAD
-impl<T> ClientRequestBoard<T>
-=======
 /// `ClientOptions` are used by [`Node::create_client`][1] to initialize a
 /// [`Client`] for a service.
 ///
@@ -334,8 +274,50 @@
     }
 }
 
-impl<T> ClientBase for Client<T>
->>>>>>> 98b8ea24
+struct ClientExecutable<T>
+where
+    T: rosidl_runtime_rs::Service,
+{
+    handle: Arc<ClientHandle>,
+    board: Arc<Mutex<ClientRequestBoard<T>>>,
+}
+
+impl<T> RclPrimitive for ClientExecutable<T>
+where
+    T: rosidl_runtime_rs::Service,
+{
+    fn execute(&mut self) -> Result<(), RclrsError> {
+        self.board.lock().unwrap().execute(&self.handle)
+    }
+
+    fn handle(&self) -> RclPrimitiveHandle {
+        RclPrimitiveHandle::Client(self.handle.lock())
+    }
+
+    fn kind(&self) -> RclPrimitiveKind {
+        RclPrimitiveKind::Client
+    }
+}
+
+type SequenceNumber = i64;
+
+/// This is used internally to monitor the state of active requests, as well as
+/// responses that have arrived without a known request.
+struct ClientRequestBoard<T>
+where
+    T: rosidl_runtime_rs::Service,
+{
+    // This stores all active requests that have not received a response yet
+    active_requests: HashMap<SequenceNumber, AnyClientOutputSender<T::Response>>,
+    // This holds responses that came in when no active request matched the
+    // sequence number. This could happen if take_response is triggered before
+    // the new_request for the same sequence number. That is extremely unlikely
+    // to ever happen but is theoretically possible on systems that may exhibit
+    // very strange CPU scheduling patterns, so we should account for it.
+    loose_responses: HashMap<SequenceNumber, (T::Response, rmw_service_info_t)>,
+}
+
+impl<T> ClientRequestBoard<T>
 where
     T: rosidl_runtime_rs::Service,
 {
@@ -375,7 +357,10 @@
             }
             Err(err) => {
                 match err {
-                    RclrsError::RclError { code: RclReturnCode::ClientTakeFailed, .. } => {
+                    RclrsError::RclError {
+                        code: RclReturnCode::ClientTakeFailed,
+                        ..
+                    } => {
                         // This is okay, it means a spurious wakeup happened
                     }
                     err => {
@@ -404,10 +389,12 @@
             )
         }
         .ok()
-        .map(|_| (
-            T::Response::from_rmw_message(response_out),
-            service_info_out,
-        ))
+        .map(|_| {
+            (
+                T::Response::from_rmw_message(response_out),
+                service_info_out,
+            )
+        })
     }
 }
 
@@ -464,7 +451,7 @@
         let graph = construct_test_graph(namespace)?;
         let _node_2_empty_client = graph
             .node2
-            .create_client::<srv::Empty>("graph_test_topic_4", QoSProfile::services_default())?;
+            .create_client::<srv::Empty>("graph_test_topic_4")?;
 
         std::thread::sleep(std::time::Duration::from_millis(200));
 
