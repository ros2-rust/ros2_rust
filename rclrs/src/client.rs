--- conflicted
+++ resolved
@@ -11,11 +11,8 @@
 use crate::{
     error::{RclReturnCode, ToResult},
     rcl_bindings::*,
-<<<<<<< HEAD
-    IntoPrimitiveOptions, MessageCow, NodeHandle, QoSProfile, RclrsError, ENTITY_LIFECYCLE_MUTEX,
-=======
-    MessageCow, Node, NodeHandle, RclrsError, ENTITY_LIFECYCLE_MUTEX,
->>>>>>> 0fe1f215
+    IntoPrimitiveOptions, MessageCow, Node, NodeHandle, QoSProfile, RclrsError,
+    ENTITY_LIFECYCLE_MUTEX,
 };
 
 // SAFETY: The functions accessing this type, including drop(), shouldn't care about the thread
@@ -91,14 +88,10 @@
     T: rosidl_runtime_rs::Service,
 {
     /// Creates a new client.
-<<<<<<< HEAD
     pub(crate) fn new<'a>(
-        node_handle: Arc<NodeHandle>,
+        node: &Arc<Node>,
         options: impl Into<ClientOptions<'a>>,
     ) -> Result<Self, RclrsError>
-=======
-    pub(crate) fn new(node: &Arc<Node>, topic: &str) -> Result<Self, RclrsError>
->>>>>>> 0fe1f215
     // This uses pub(crate) visibility to avoid instantiating this struct outside
     // [`Node::create_client`], see the struct's documentation for the rationale
     where
