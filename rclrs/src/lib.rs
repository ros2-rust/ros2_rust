#![warn(missing_docs)]
//! Rust client library for ROS 2.
//!
//! For getting started, see the [README][1].
//!
//! [1]: https://github.com/ros2-rust/ros2_rust/blob/main/README.md

mod arguments;
mod client;
mod clock;
mod context;
mod error;
mod executor;
mod logging;
mod node;
mod parameter;
mod publisher;
mod qos;
mod service;
mod subscription;
mod time;
mod time_source;
mod vendor;
mod wait;

#[cfg(test)]
mod test_helpers;

mod rcl_bindings;

#[cfg(feature = "dyn_msg")]
pub mod dynamic_message;

<<<<<<< HEAD
use std::time::Duration;

=======
>>>>>>> becc938e
pub use arguments::*;
pub use client::*;
pub use clock::*;
pub use context::*;
pub use error::*;
pub use executor::*;
pub use logging::*;
pub use node::*;
pub use parameter::*;
pub use publisher::*;
pub use qos::*;
pub use rcl_bindings::rmw_request_id_t;
pub use service::*;
pub use subscription::*;
pub use time::*;
use time_source::*;
<<<<<<< HEAD
pub use wait::*;

/// Polls the node for new messages and executes the corresponding callbacks.
///
/// See [`WaitSet::wait`] for the meaning of the `timeout` parameter.
///
/// This may under some circumstances return
/// [`SubscriptionTakeFailed`][1], [`ClientTakeFailed`][1], [`ServiceTakeFailed`][1] when the wait
/// set spuriously wakes up.
/// This can usually be ignored.
///
/// [1]: crate::RclReturnCode
pub fn spin_once(node: Node, timeout: Option<Duration>) -> Result<(), RclrsError> {
    let executor = SingleThreadedExecutor::new();
    executor.add_node(&node)?;
    executor.spin_once(timeout)
}

/// Convenience function for calling [`spin_once`] in a loop.
pub fn spin(node: Node) -> Result<(), RclrsError> {
    let executor = SingleThreadedExecutor::new();
    executor.add_node(&node)?;
    executor.spin()
}

/// Creates a new node in the empty namespace.
///
/// Convenience function equivalent to [`Node::new`][1].
/// Please see that function's documentation.
///
/// [1]: crate::NodeState::new
///
/// # Example
/// ```
/// # use rclrs::{Context, RclrsError};
/// let ctx = Context::new([])?;
/// let node = rclrs::create_node(&ctx, "my_node");
/// assert!(node.is_ok());
/// # Ok::<(), RclrsError>(())
/// ```
pub fn create_node(context: &Context, node_name: &str) -> Result<Node, RclrsError> {
    NodeState::new(context, node_name)
}

/// Creates a [`NodeBuilder`].
///
/// Convenience function equivalent to [`NodeBuilder::new()`][1] and [`NodeState::builder()`][2].
/// Please see that function's documentation.
///
/// [1]: crate::NodeBuilder::new
/// [2]: crate::NodeState::builder
///
/// # Example
/// ```
/// # use rclrs::{Context, RclrsError};
/// let context = Context::new([])?;
/// let node_builder = rclrs::create_node_builder(&context, "my_node");
/// let node = node_builder.build()?;
/// assert_eq!(node.name(), "my_node");
/// # Ok::<(), RclrsError>(())
/// ```
pub fn create_node_builder(context: &Context, node_name: &str) -> NodeBuilder {
    NodeState::builder(context, node_name)
}
=======
pub use wait::*;
>>>>>>> becc938e
<|MERGE_RESOLUTION|>--- conflicted
+++ resolved
@@ -31,11 +31,6 @@
 #[cfg(feature = "dyn_msg")]
 pub mod dynamic_message;
 
-<<<<<<< HEAD
-use std::time::Duration;
-
-=======
->>>>>>> becc938e
 pub use arguments::*;
 pub use client::*;
 pub use clock::*;
@@ -52,71 +47,4 @@
 pub use subscription::*;
 pub use time::*;
 use time_source::*;
-<<<<<<< HEAD
-pub use wait::*;
-
-/// Polls the node for new messages and executes the corresponding callbacks.
-///
-/// See [`WaitSet::wait`] for the meaning of the `timeout` parameter.
-///
-/// This may under some circumstances return
-/// [`SubscriptionTakeFailed`][1], [`ClientTakeFailed`][1], [`ServiceTakeFailed`][1] when the wait
-/// set spuriously wakes up.
-/// This can usually be ignored.
-///
-/// [1]: crate::RclReturnCode
-pub fn spin_once(node: Node, timeout: Option<Duration>) -> Result<(), RclrsError> {
-    let executor = SingleThreadedExecutor::new();
-    executor.add_node(&node)?;
-    executor.spin_once(timeout)
-}
-
-/// Convenience function for calling [`spin_once`] in a loop.
-pub fn spin(node: Node) -> Result<(), RclrsError> {
-    let executor = SingleThreadedExecutor::new();
-    executor.add_node(&node)?;
-    executor.spin()
-}
-
-/// Creates a new node in the empty namespace.
-///
-/// Convenience function equivalent to [`Node::new`][1].
-/// Please see that function's documentation.
-///
-/// [1]: crate::NodeState::new
-///
-/// # Example
-/// ```
-/// # use rclrs::{Context, RclrsError};
-/// let ctx = Context::new([])?;
-/// let node = rclrs::create_node(&ctx, "my_node");
-/// assert!(node.is_ok());
-/// # Ok::<(), RclrsError>(())
-/// ```
-pub fn create_node(context: &Context, node_name: &str) -> Result<Node, RclrsError> {
-    NodeState::new(context, node_name)
-}
-
-/// Creates a [`NodeBuilder`].
-///
-/// Convenience function equivalent to [`NodeBuilder::new()`][1] and [`NodeState::builder()`][2].
-/// Please see that function's documentation.
-///
-/// [1]: crate::NodeBuilder::new
-/// [2]: crate::NodeState::builder
-///
-/// # Example
-/// ```
-/// # use rclrs::{Context, RclrsError};
-/// let context = Context::new([])?;
-/// let node_builder = rclrs::create_node_builder(&context, "my_node");
-/// let node = node_builder.build()?;
-/// assert_eq!(node.name(), "my_node");
-/// # Ok::<(), RclrsError>(())
-/// ```
-pub fn create_node_builder(context: &Context, node_name: &str) -> NodeBuilder {
-    NodeState::builder(context, node_name)
-}
-=======
-pub use wait::*;
->>>>>>> becc938e
+pub use wait::*;