use crate::{
    clock::{Clock, ClockSource, ClockType},
    vendor::rosgraph_msgs::msg::Clock as ClockMsg,
    Node, QoSProfile, ReadOnlyParameter, Subscription, QOS_PROFILE_CLOCK,
};
use std::sync::{Arc, Mutex, RwLock, Weak};

/// Time source for a node that drives the attached clock.
/// If the node's `use_sim_time` parameter is set to `true`, the `TimeSource` will subscribe
/// to the `/clock` topic and drive the attached clock
pub(crate) struct TimeSource {
    node: Mutex<Weak<Node>>,
    clock: RwLock<Clock>,
    clock_source: Arc<Mutex<Option<ClockSource>>>,
    requested_clock_type: ClockType,
    clock_qos: QoSProfile,
    clock_subscription: Mutex<Option<Arc<Subscription<ClockMsg>>>>,
    last_received_time: Arc<Mutex<Option<i64>>>,
    // TODO(luca) Make this parameter editable when we have parameter callbacks implemented and can
    // safely change clock type at runtime
    use_sim_time: Mutex<Option<ReadOnlyParameter<bool>>>,
}

/// A builder for creating a [`TimeSource`][1].
///
/// The builder pattern allows selectively setting some fields, and leaving all others at their default values.
/// This struct instance can be created via [`TimeSource::builder()`][2].
///
/// The default values for optional fields are:
/// - `clock_qos: QOS_PROFILE_CLOCK`[3]
///
///
/// [1]: crate::TimeSource
/// [2]: crate::TimeSource::builder
/// [3]: crate::QOS_PROFILE_CLOCK
pub(crate) struct TimeSourceBuilder {
    clock_qos: QoSProfile,
    clock_type: ClockType,
}

impl TimeSourceBuilder {
    /// Creates a builder for a time source that drives the given clock.
    pub(crate) fn new(clock_type: ClockType) -> Self {
        Self {
            clock_qos: QOS_PROFILE_CLOCK,
            clock_type,
        }
    }

    /// Sets the QoS for the `/clock` topic.
    pub(crate) fn clock_qos(mut self, clock_qos: QoSProfile) -> Self {
        self.clock_qos = clock_qos;
        self
    }

    /// Builds the `TimeSource` and attaches the provided `Node` and `Clock`.
    pub(crate) fn build(self) -> TimeSource {
        let clock = match self.clock_type {
            ClockType::RosTime | ClockType::SystemTime => Clock::system(),
            ClockType::SteadyTime => Clock::steady(),
        };
        TimeSource {
            node: Mutex::new(Weak::new()),
            clock: RwLock::new(clock),
            clock_source: Arc::new(Mutex::new(None)),
            requested_clock_type: self.clock_type,
            clock_qos: self.clock_qos,
            clock_subscription: Mutex::new(None),
            last_received_time: Arc::new(Mutex::new(None)),
            use_sim_time: Mutex::new(None),
        }
    }
}

impl TimeSource {
    /// Creates a new `TimeSourceBuilder` with default parameters.
    pub(crate) fn builder(clock_type: ClockType) -> TimeSourceBuilder {
        TimeSourceBuilder::new(clock_type)
    }

    /// Returns the clock that this TimeSource is controlling.
    pub(crate) fn get_clock(&self) -> Clock {
        self.clock.read().unwrap().clone()
    }

    /// Attaches the given node to to the `TimeSource`, using its interface to read the
    /// `use_sim_time` parameter and create the clock subscription.
    pub(crate) fn attach_node(&self, node: &Arc<Node>) {
        // TODO(luca) Make this parameter editable and register a parameter callback
        // that calls set_ros_time(bool) once parameter callbacks are implemented.
        let param = node
            .declare_parameter("use_sim_time")
            .default(false)
            .read_only()
            .unwrap();
        *self.node.lock().unwrap() = Arc::downgrade(node);
        self.set_ros_time_enable(param.get());
        *self.use_sim_time.lock().unwrap() = Some(param);
    }

    fn set_ros_time_enable(&self, enable: bool) {
        if matches!(self.requested_clock_type, ClockType::RosTime) {
            let mut clock = self.clock.write().unwrap();
            if enable && matches!(clock.clock_type(), ClockType::SystemTime) {
                let (new_clock, mut clock_source) = Clock::with_source();
                if let Some(last_received_time) = *self.last_received_time.lock().unwrap() {
                    Self::update_clock(&mut clock_source, last_received_time);
                }
                *clock = new_clock;
                *self.clock_source.lock().unwrap() = Some(clock_source);
                *self.clock_subscription.lock().unwrap() = Some(self.create_clock_sub());
            }
            if !enable && matches!(clock.clock_type(), ClockType::RosTime) {
                *clock = Clock::system();
                *self.clock_source.lock().unwrap() = None;
                *self.clock_subscription.lock().unwrap() = None;
            }
        }
    }

    fn update_clock(clock: &mut ClockSource, nanoseconds: i64) {
        clock.set_ros_time_override(nanoseconds);
    }

    fn create_clock_sub(&self) -> Arc<Subscription<ClockMsg>> {
        let clock = self.clock_source.clone();
        let last_received_time = self.last_received_time.clone();
        // Safe to unwrap since the function will only fail if invalid arguments are provided
        self.node
            .lock()
            .unwrap()
            .upgrade()
            .unwrap()
            .create_subscription::<ClockMsg, _>("/clock", self.clock_qos, move |msg: ClockMsg| {
                let nanoseconds: i64 =
                    (msg.clock.sec as i64 * 1_000_000_000) + msg.clock.nanosec as i64;
                *last_received_time.lock().unwrap() = Some(nanoseconds);
                if let Some(clock) = clock.lock().unwrap().as_mut() {
                    Self::update_clock(clock, nanoseconds);
                }
            })
            .unwrap()
    }
}

#[cfg(test)]
mod tests {
<<<<<<< HEAD
    use crate::Context;

    #[test]
    fn time_source_default_clock() {
        let node = Context::new([])
            .unwrap()
            .create_basic_executor()
            .create_node("test_node")
=======
    use crate::{Context, InitOptions};

    #[test]
    fn time_source_default_clock() {
        let node = Context::default()
            .create_basic_executor()
            .create_node(&format!("time_source_test_node_{}", line!()))
>>>>>>> 09184761
            .unwrap();
        // Default clock should be above 0 (use_sim_time is default false)
        assert!(node.get_clock().now().nsec > 0);
    }

    #[test]
    fn time_source_sim_time() {
<<<<<<< HEAD
        let executor = Context::new([
            String::from("--ros-args"),
            String::from("-p"),
            String::from("use_sim_time:=true"),
        ])
        .unwrap()
        .create_basic_executor();

        let node = executor.create_node("test_node").unwrap();
=======
        let executor = Context::new(
            [
                String::from("--ros-args"),
                String::from("-p"),
                String::from("use_sim_time:=true"),
            ],
            InitOptions::default(),
        )
        .unwrap()
        .create_basic_executor();

        let node = executor
            .create_node(&format!("time_source_test_node_{}", line!()))
            .unwrap();
>>>>>>> 09184761
        // Default sim time value should be 0 (no message received)
        assert_eq!(node.get_clock().now().nsec, 0);
    }
}<|MERGE_RESOLUTION|>--- conflicted
+++ resolved
@@ -145,16 +145,6 @@
 
 #[cfg(test)]
 mod tests {
-<<<<<<< HEAD
-    use crate::Context;
-
-    #[test]
-    fn time_source_default_clock() {
-        let node = Context::new([])
-            .unwrap()
-            .create_basic_executor()
-            .create_node("test_node")
-=======
     use crate::{Context, InitOptions};
 
     #[test]
@@ -162,7 +152,6 @@
         let node = Context::default()
             .create_basic_executor()
             .create_node(&format!("time_source_test_node_{}", line!()))
->>>>>>> 09184761
             .unwrap();
         // Default clock should be above 0 (use_sim_time is default false)
         assert!(node.get_clock().now().nsec > 0);
@@ -170,17 +159,6 @@
 
     #[test]
     fn time_source_sim_time() {
-<<<<<<< HEAD
-        let executor = Context::new([
-            String::from("--ros-args"),
-            String::from("-p"),
-            String::from("use_sim_time:=true"),
-        ])
-        .unwrap()
-        .create_basic_executor();
-
-        let node = executor.create_node("test_node").unwrap();
-=======
         let executor = Context::new(
             [
                 String::from("--ros-args"),
@@ -195,7 +173,6 @@
         let node = executor
             .create_node(&format!("time_source_test_node_{}", line!()))
             .unwrap();
->>>>>>> 09184761
         // Default sim time value should be 0 (no message received)
         assert_eq!(node.get_clock().now().nsec, 0);
     }
