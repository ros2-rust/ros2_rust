use crate::{
    clock::{Clock, ClockSource, ClockType},
    vendor::rosgraph_msgs::msg::Clock as ClockMsg,
<<<<<<< HEAD
    Node, NodeState, QoSProfile, ReadOnlyParameter, Subscription, QOS_PROFILE_CLOCK,
=======
    IntoPrimitiveOptions, Node, QoSProfile, ReadOnlyParameter, Subscription, QOS_PROFILE_CLOCK,
>>>>>>> becc938e
};
use std::sync::{Arc, Mutex, RwLock, Weak};

/// Time source for a node that drives the attached clock.
/// If the node's `use_sim_time` parameter is set to `true`, the `TimeSource` will subscribe
/// to the `/clock` topic and drive the attached clock
pub(crate) struct TimeSource {
    node: Mutex<Weak<NodeState>>,
    clock: RwLock<Clock>,
    clock_source: Arc<Mutex<Option<ClockSource>>>,
    requested_clock_type: ClockType,
    clock_qos: QoSProfile,
    clock_subscription: Mutex<Option<Subscription<ClockMsg>>>,
    last_received_time: Arc<Mutex<Option<i64>>>,
    // TODO(luca) Make this parameter editable when we have parameter callbacks implemented and can
    // safely change clock type at runtime
    use_sim_time: Mutex<Option<ReadOnlyParameter<bool>>>,
}

/// A builder for creating a [`TimeSource`][1].
///
/// The builder pattern allows selectively setting some fields, and leaving all others at their default values.
/// This struct instance can be created via [`TimeSource::builder()`][2].
///
/// The default values for optional fields are:
/// - `clock_qos: QOS_PROFILE_CLOCK`[3]
///
///
/// [1]: crate::TimeSource
/// [2]: crate::TimeSource::builder
/// [3]: crate::QOS_PROFILE_CLOCK
pub(crate) struct TimeSourceBuilder {
    clock_qos: QoSProfile,
    clock_type: ClockType,
}

impl TimeSourceBuilder {
    /// Creates a builder for a time source that drives the given clock.
    pub(crate) fn new(clock_type: ClockType) -> Self {
        Self {
            clock_qos: QOS_PROFILE_CLOCK,
            clock_type,
        }
    }

    /// Sets the QoS for the `/clock` topic.
    pub(crate) fn clock_qos(mut self, clock_qos: QoSProfile) -> Self {
        self.clock_qos = clock_qos;
        self
    }

    /// Builds the `TimeSource` and attaches the provided `Node` and `Clock`.
    pub(crate) fn build(self) -> TimeSource {
        let clock = match self.clock_type {
            ClockType::RosTime | ClockType::SystemTime => Clock::system(),
            ClockType::SteadyTime => Clock::steady(),
        };
        TimeSource {
            node: Mutex::new(Weak::new()),
            clock: RwLock::new(clock),
            clock_source: Arc::new(Mutex::new(None)),
            requested_clock_type: self.clock_type,
            clock_qos: self.clock_qos,
            clock_subscription: Mutex::new(None),
            last_received_time: Arc::new(Mutex::new(None)),
            use_sim_time: Mutex::new(None),
        }
    }
}

impl TimeSource {
    /// Creates a new `TimeSourceBuilder` with default parameters.
    pub(crate) fn builder(clock_type: ClockType) -> TimeSourceBuilder {
        TimeSourceBuilder::new(clock_type)
    }

    /// Returns the clock that this TimeSource is controlling.
    pub(crate) fn get_clock(&self) -> Clock {
        self.clock.read().unwrap().clone()
    }

    /// Attaches the given node to to the `TimeSource`, using its interface to read the
    /// `use_sim_time` parameter and create the clock subscription.
    pub(crate) fn attach_node(&self, node: &Node) {
        // TODO(luca) Make this parameter editable and register a parameter callback
        // that calls set_ros_time(bool) once parameter callbacks are implemented.
        let param = node
            .declare_parameter("use_sim_time")
            .default(false)
            .read_only()
            .unwrap();
        *self.node.lock().unwrap() = Arc::downgrade(node);
        self.set_ros_time_enable(param.get());
        *self.use_sim_time.lock().unwrap() = Some(param);
    }

    fn set_ros_time_enable(&self, enable: bool) {
        if matches!(self.requested_clock_type, ClockType::RosTime) {
            let mut clock = self.clock.write().unwrap();
            if enable && matches!(clock.clock_type(), ClockType::SystemTime) {
                let (new_clock, mut clock_source) = Clock::with_source();
                if let Some(last_received_time) = *self.last_received_time.lock().unwrap() {
                    Self::update_clock(&mut clock_source, last_received_time);
                }
                *clock = new_clock;
                *self.clock_source.lock().unwrap() = Some(clock_source);
                *self.clock_subscription.lock().unwrap() = Some(self.create_clock_sub());
            }
            if !enable && matches!(clock.clock_type(), ClockType::RosTime) {
                *clock = Clock::system();
                *self.clock_source.lock().unwrap() = None;
                *self.clock_subscription.lock().unwrap() = None;
            }
        }
    }

    fn update_clock(clock: &mut ClockSource, nanoseconds: i64) {
        clock.set_ros_time_override(nanoseconds);
    }

    fn create_clock_sub(&self) -> Subscription<ClockMsg> {
        let clock = self.clock_source.clone();
        let last_received_time = self.last_received_time.clone();
        // Safe to unwrap since the function will only fail if invalid arguments are provided
        self.node
            .lock()
            .unwrap()
            .upgrade()
            .unwrap()
            .create_subscription::<ClockMsg, _>(
                "/clock".qos(self.clock_qos),
                move |msg: ClockMsg| {
                    let nanoseconds: i64 =
                        (msg.clock.sec as i64 * 1_000_000_000) + msg.clock.nanosec as i64;
                    *last_received_time.lock().unwrap() = Some(nanoseconds);
                    if let Some(clock) = clock.lock().unwrap().as_mut() {
                        Self::update_clock(clock, nanoseconds);
                    }
                },
            )
            .unwrap()
    }
}

#[cfg(test)]
mod tests {
    use crate::*;

    #[test]
    fn time_source_default_clock() {
        let node = Context::default()
            .create_basic_executor()
            .create_node(&format!("time_source_test_node_{}", line!()))
            .unwrap();
        // Default clock should be above 0 (use_sim_time is default false)
        assert!(node.get_clock().now().nsec > 0);
    }

    #[test]
    fn time_source_sim_time() {
        let executor = Context::new(
            [
                String::from("--ros-args"),
                String::from("-p"),
                String::from("use_sim_time:=true"),
            ],
            InitOptions::default(),
        )
        .unwrap()
        .create_basic_executor();

        let node = executor
            .create_node(&format!("time_source_test_node_{}", line!()))
            .unwrap();
        // Default sim time value should be 0 (no message received)
        assert_eq!(node.get_clock().now().nsec, 0);
    }
}<|MERGE_RESOLUTION|>--- conflicted
+++ resolved
@@ -1,11 +1,7 @@
 use crate::{
     clock::{Clock, ClockSource, ClockType},
     vendor::rosgraph_msgs::msg::Clock as ClockMsg,
-<<<<<<< HEAD
-    Node, NodeState, QoSProfile, ReadOnlyParameter, Subscription, QOS_PROFILE_CLOCK,
-=======
     IntoPrimitiveOptions, Node, QoSProfile, ReadOnlyParameter, Subscription, QOS_PROFILE_CLOCK,
->>>>>>> becc938e
 };
 use std::sync::{Arc, Mutex, RwLock, Weak};
 
