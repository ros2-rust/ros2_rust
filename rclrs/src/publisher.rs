--- conflicted
+++ resolved
@@ -26,17 +26,11 @@
 /// [dropped after][1] the `rcl_publisher_t`.
 ///
 /// [1]: <https://doc.rust-lang.org/reference/destructors.html>
-<<<<<<< HEAD
 pub(crate) struct PublisherHandle {
     pub(crate) rcl_publisher: Mutex<rcl_publisher_t>,
-    pub(crate) node_handle: Arc<NodeHandle>,
-=======
-struct PublisherHandle {
-    rcl_publisher: Mutex<rcl_publisher_t>,
     /// We store the whole node here because we use some of its user-facing API
     /// in some of the Publisher methods.
-    node: Node,
->>>>>>> b40f96ae
+    pub(crate) node: Node,
 }
 
 impl Drop for PublisherHandle {
