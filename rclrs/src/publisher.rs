--- conflicted
+++ resolved
@@ -54,16 +54,10 @@
 /// The underlying RMW will decide on the concrete delivery mechanism (network stack, shared
 /// memory, or intraprocess).
 ///
-<<<<<<< HEAD
 /// Sending messages does not require the node's executor to [spin][2].
 ///
+/// [1]: crate::NodeState::create_publisher
 /// [2]: crate::Executor::spin
-pub struct Publisher<T>
-=======
-/// Sending messages does not require calling [`spin`][2] on the publisher's node.
-///
-/// [1]: crate::NodeState::create_publisher
-/// [2]: crate::spin
 pub type Publisher<T> = Arc<PublisherState<T>>;
 
 /// The inner state of a [`Publisher`].
@@ -77,7 +71,6 @@
 ///
 /// [1]: std::sync::Weak
 pub struct PublisherState<T>
->>>>>>> 2cff0b75
 where
     T: Message,
 {
