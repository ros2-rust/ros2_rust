--- conflicted
+++ resolved
@@ -1,12 +1,5 @@
 use std::sync::{atomic::AtomicBool, Arc, Mutex};
-
-<<<<<<< HEAD
-
-use crate::{rcl_bindings::*,Context, RclrsError, ToResult};
-=======
-use crate::rcl_bindings::*;
-use crate::{Context, ContextHandle, RclrsError, ToResult};
->>>>>>> 646869b0
+use crate::{rcl_bindings::*,Context,ContextHandle,};
 
 /// A waitable entity used for waking up a wait set manually.
 ///
