--- conflicted
+++ resolved
@@ -27,19 +27,13 @@
     python3-pip \
     && rm -rf /var/lib/apt/lists/*
 
-<<<<<<< HEAD
-# Install Rust and the cargo-ament-build plugin
 
+# Install Rust
 USER $CONTAINER_USER
 WORKDIR /home/${CONTAINER_USER}
 RUN curl --proto '=https' --tlsv1.2 -sSf https://sh.rustup.rs | sh -s -- --default-toolchain 1.75.0 -y
-ENV PATH="/home/${CONTAINER_USER}/.cargo/bin:$PATH"
-RUN cargo install cargo-ament-build
-=======
-# Install Rust
-RUN curl --proto '=https' --tlsv1.2 -sSf https://sh.rustup.rs | sh -s -- --default-toolchain 1.75.0 -y
 ENV PATH=/root/.cargo/bin:$PATH
->>>>>>> f706824e
+
 
 RUN pip install --upgrade pytest 
 
