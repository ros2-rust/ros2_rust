name: Rust Minimal

on:
  push:
    branches: [ main ]
  pull_request:
    branches: [ main ]
  schedule:
    # Run the CI at 02:22 UTC every Tuesday
    # We pick an arbitrary time outside of most of the world's work hours
    # to minimize the likelihood of running alongside a heavy workload.
    - cron: '22 2 * * 2'

env:
  CARGO_TERM_COLOR: always

jobs:
  build:
    strategy:
      matrix:
        ros_distribution:
          - humble
          - jazzy
          - kilted
          - rolling
        include:
          # Humble Hawksbill (May 2022 - May 2027)
          - docker_image: rostooling/setup-ros-docker:ubuntu-jammy-ros-humble-ros-base-latest
            ros_distribution: humble
            ros_version: 2
          # Jazzy Jalisco (May 2024 - May 2029)
          - docker_image: rostooling/setup-ros-docker:ubuntu-noble-ros-jazzy-ros-base-latest
            ros_distribution: jazzy
            ros_version: 2
          # Kilted Kaiju (May 2025 - Dec 2026)
          - docker_image: rostooling/setup-ros-docker:ubuntu-noble-ros-kilted-ros-base-latest
            ros_distribution: kilted
            ros_version: 2
          # Rolling Ridley  (June 2020 - Present)
          - docker_image: rostooling/setup-ros-docker:ubuntu-noble-ros-rolling-ros-base-latest
            ros_distribution: rolling
            ros_version: 2
    runs-on: ubuntu-latest
    continue-on-error: ${{ matrix.ros_distribution == 'rolling' }}
    container:
      image: ${{ matrix.docker_image }}
    steps:
    - uses: actions/checkout@v4

    - name: Search packages in this repository
      id: list_packages
      run: |
        {
          echo 'package_list<<EOF'
          colcon list --names-only
          echo EOF
        } >> "$GITHUB_OUTPUT"

    - name: Setup ROS environment
      uses: ros-tooling/setup-ros@v0.7
      with:
        required-ros-distributions: ${{ matrix.ros_distribution }}
        use-ros2-testing: ${{ matrix.ros_distribution == 'rolling' }}

    - name: Setup Rust
      uses: dtolnay/rust-toolchain@1.75
      with:
        components: clippy, rustfmt

    # Colcon can not be run in a venv which is required in Ubuntu Noble
    # Removing the externally managed file
    - name: Install colcon-cargo and colcon-ros-cargo
      run: |
        sudo rm -f /usr/lib/python3.12/EXTERNALLY-MANAGED
        sudo pip3 install git+https://github.com/colcon/colcon-cargo.git
        sudo pip3 install git+https://github.com/colcon/colcon-ros-cargo.git

    - name: Check formatting of Rust packages
      run: |
        for path in $(colcon list | awk '$3 == "(ament_cargo)" { print $2 }'); do
        cd $path
        rustup toolchain install nightly
        cargo +nightly fmt -- --check
        cd -
        done

    - name: Build and test
      id: build
      uses: ros-tooling/action-ros-ci@v0.4
      with:
        package-name: ${{ steps.list_packages.outputs.package_list }}
        target-ros2-distro: ${{ matrix.ros_distribution }}
        vcs-repo-file-url: ros2_rust_${{ matrix.ros_distribution }}.repos

    - name: Run clippy on Rust packages
      run: |
        cd ${{ steps.build.outputs.ros-workspace-directory-name }}
        . /opt/ros/${{ matrix.ros_distribution }}/setup.sh
        for path in $(colcon list | awk '$3 == "(ament_cargo)" { print $2 }'); do
        cd $path
        echo "Running clippy in $path"
        # Run clippy for all features except use_ros_shim (needed for docs.rs)
        if [ "$(basename $path)" = "rclrs" ]; then
          cargo clippy --no-deps --all-targets -F default -- -D warnings
        else
          cargo clippy --no-deps --all-targets --all-features -- -D warnings
        fi
        cd -
        done

    - name: Run cargo test on Rust packages
      run: |
        cd ${{ steps.build.outputs.ros-workspace-directory-name }}
        . install/setup.sh
        for path in $(colcon list | awk '$3 == "(ament_cargo)" && $1 != "examples_rclrs_minimal_pub_sub" && $1 != "examples_rclrs_minimal_client_service" && $1 != "rust_pubsub" { print $2 }'); do
        cd $path
        echo "Running cargo test in $path"
        # Run cargo test for all features except use_ros_shim (needed for docs.rs)
        if [ "$(basename $path)" = "rclrs" ]; then
<<<<<<< HEAD
          cargo test -F default
        elif [ "$(basename $path)" = "rosidl_runtime_rs" ]; then
          cargo test -F default
=======
          cargo test -F default,dyn_msg,serde
>>>>>>> ed7bca63
        else
          cargo test --all-features
        fi
        cd -
        done

    - name: Rustdoc check
      run: |
        cd ${{ steps.build.outputs.ros-workspace-directory-name }}
        . /opt/ros/${{ matrix.ros_distribution }}/setup.sh
        for path in $(colcon list | awk '$3 == "(ament_cargo)" && $1 != "examples_rclrs_minimal_pub_sub" && $1 != "examples_rclrs_minimal_client_service" && $1 != "rust_pubsub" { print $2 }'); do
        cd $path
        echo "Running rustdoc check in $path"
        cargo rustdoc -- -D warnings
        cd -
        done<|MERGE_RESOLUTION|>--- conflicted
+++ resolved
@@ -117,13 +117,9 @@
         echo "Running cargo test in $path"
         # Run cargo test for all features except use_ros_shim (needed for docs.rs)
         if [ "$(basename $path)" = "rclrs" ]; then
-<<<<<<< HEAD
           cargo test -F default
         elif [ "$(basename $path)" = "rosidl_runtime_rs" ]; then
-          cargo test -F default
-=======
-          cargo test -F default,dyn_msg,serde
->>>>>>> ed7bca63
+          cargo test -F default,serde
         else
           cargo test --all-features
         fi
